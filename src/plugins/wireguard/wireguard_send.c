--- conflicted
+++ resolved
@@ -239,42 +239,38 @@
 
   u8 is_ip4 = ip46_address_is_ip4 (&peer->dst.addr);
   u32 bi0 = 0;
-<<<<<<< HEAD
   f64 now = vlib_time_now (vm);
+
+  /* Get the appropriate rewrite (normal or obfuscated) for this peer */
+  u8 *rewrite = wg_peer_get_rewrite (peer);
 
   /* Check if this is a special handshake (every 120s) for i-headers */
   if (wg_awg_is_enabled (awg_cfg) && wg_awg_needs_special_handshake (awg_cfg, now))
     {
       /* Send i-header signature chain (i1-i5) for protocol masquerading */
-      wg_awg_send_i_header_packets (vm, awg_cfg, peer->rewrite, is_ip4);
+      wg_awg_send_i_header_packets (vm, awg_cfg, rewrite, is_ip4);
     }
 
   /* Send junk packets before handshake if AWG is enabled */
   if (wg_awg_is_enabled (awg_cfg))
     {
-      wg_awg_send_junk_packets (vm, awg_cfg, peer->rewrite, is_ip4);
+      wg_awg_send_junk_packets (vm, awg_cfg, rewrite, is_ip4);
     }
 
   /* Create packet with or without AWG junk header */
   if (wg_awg_is_enabled (awg_cfg))
     {
-      if (!wg_create_buffer_with_junk (vm, peer->rewrite, (u8 *) &packet,
+      if (!wg_create_buffer_with_junk (vm, rewrite, (u8 *) &packet,
 				       sizeof (packet), &bi0, is_ip4, awg_cfg,
 				       MESSAGE_HANDSHAKE_INITIATION))
 	return false;
     }
   else
     {
-      if (!wg_create_buffer (vm, peer->rewrite, (u8 *) &packet, sizeof (packet),
+      if (!wg_create_buffer (vm, rewrite, (u8 *) &packet, sizeof (packet),
 			     &bi0, is_ip4))
 	return false;
     }
-=======
-  u8 *rewrite = wg_peer_get_rewrite (peer);
-  if (!wg_create_buffer (vm, rewrite, (u8 *) &packet, sizeof (packet),
-			 &bi0, is_ip4))
-    return false;
->>>>>>> aeaf9e0c
 
   ip46_enqueue_packet (vm, bi0, is_ip4);
   return true;
