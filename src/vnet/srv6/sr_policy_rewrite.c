/*
 * sr_policy_rewrite.c: ipv6 sr policy creation
 *
 * Copyright (c) 2016 Cisco and/or its affiliates.
 * Licensed under the Apache License, Version 2.0 (the "License");
 * you may not use this file except in compliance with the License.
 * You may obtain a copy of the License at:
 *
 *     http://www.apache.org/licenses/LICENSE-2.0
 *
 * Unless required by applicable law or agreed to in writing, software
 * distributed under the License is distributed on an "AS IS" BASIS,
 * WITHOUT WARRANTIES OR CONDITIONS OF ANY KIND, either express or implied.
 * See the License for the specific language governing permissions and
 * limitations under the License.
 */

/**
 * @file
 * @brief SR policy creation and application
 *
 * Create an SR policy.
 * An SR policy can be either of 'default' type or 'spray' type
 * An SR policy has attached a list of SID lists.
 * In case the SR policy is a default one it will load balance among them.
 * An SR policy has associated a BindingSID.
 * In case any packet arrives with IPv6 DA == BindingSID then the SR policy
 * associated to such bindingSID will be applied to such packet.
 *
 * SR policies can be applied either by using IPv6 encapsulation or
 * SRH insertion. Both methods can be found on this file.
 *
 * Traffic input usually is IPv6 packets. However it is possible to have
 * IPv4 packets or L2 frames. (that are encapsulated into IPv6 with SRH)
 *
 * This file provides the appropiates VPP graph nodes to do any of these
 * methods.
 *
 */

#include <vlib/vlib.h>
#include <vnet/vnet.h>
#include <vnet/srv6/sr.h>
#include <vnet/ip/ip.h>
#include <vnet/srv6/sr_packet.h>
#include <vnet/ip/ip6_packet.h>
#include <vnet/fib/ip6_fib.h>
#include <vnet/dpo/dpo.h>
#include <vnet/dpo/replicate_dpo.h>

#include <vppinfra/error.h>
#include <vppinfra/elog.h>

/**
 * @brief SR policy rewrite trace
 */
typedef struct
{
  ip6_address_t src, dst;
  bool is_tmap;
  ip46_address_t local_prefix, node;
} sr_policy_rewrite_trace_t;

/* Graph arcs */
#define foreach_sr_policy_rewrite_next     \
_(IP6_LOOKUP, "ip6-lookup")         \
_(ERROR, "error-drop")

typedef enum
{
#define _(s,n) SR_POLICY_REWRITE_NEXT_##s,
  foreach_sr_policy_rewrite_next
#undef _
    SR_POLICY_REWRITE_N_NEXT,
} sr_policy_rewrite_next_t;

/* SR rewrite errors */
#define foreach_sr_policy_rewrite_error                     \
_(INTERNAL_ERROR, "Segment Routing undefined error")        \
_(BSID_ZERO, "BSID with SL = 0")                            \
_(COUNTER_TOTAL, "SR steered IPv6 packets")                 \
_(COUNTER_ENCAP, "SR: Encaps packets")                      \
_(COUNTER_INSERT, "SR: SRH inserted packets")               \
_(COUNTER_BSID, "SR: BindingSID steered packets")

typedef enum
{
#define _(sym,str) SR_POLICY_REWRITE_ERROR_##sym,
  foreach_sr_policy_rewrite_error
#undef _
    SR_POLICY_REWRITE_N_ERROR,
} sr_policy_rewrite_error_t;

static char *sr_policy_rewrite_error_strings[] = {
#define _(sym,string) string,
  foreach_sr_policy_rewrite_error
#undef _
};

/**
 * @brief Dynamically added SR SL DPO type
 */
static dpo_type_t sr_pr_encaps_dpo_type;
static dpo_type_t sr_pr_insert_dpo_type;
static dpo_type_t sr_pr_bsid_encaps_dpo_type;
static dpo_type_t sr_pr_bsid_insert_dpo_type;

/**
 * @brief IPv6 SA for encapsulated packets
 */
<<<<<<< HEAD
ip6_address_t sr_pr_encaps_src;
=======
static ip6_address_t sr_pr_encaps_src;
static u8 sr_pr_encaps_hop_limit = IPv6_DEFAULT_HOP_LIMIT;
>>>>>>> ee743766

/******************* SR rewrite set encaps IPv6 source addr *******************/
/* Note:  This is temporal. We don't know whether to follow this path or
          take the ip address of a loopback interface or even the OIF         */

void
sr_set_source (ip6_address_t * address)
{
  clib_memcpy_fast (&sr_pr_encaps_src, address, sizeof (sr_pr_encaps_src));
}

static clib_error_t *
set_sr_src_command_fn (vlib_main_t * vm, unformat_input_t * input,
		       vlib_cli_command_t * cmd)
{
  while (unformat_check_input (input) != UNFORMAT_END_OF_INPUT)
    {
      if (unformat
	  (input, "addr %U", unformat_ip6_address, &sr_pr_encaps_src))
	return 0;
      else
	return clib_error_return (0, "No address specified");
    }
  return clib_error_return (0, "No address specified");
}

/* *INDENT-OFF* */
VLIB_CLI_COMMAND (set_sr_src_command, static) = {
  .path = "set sr encaps source",
  .short_help = "set sr encaps source addr <ip6_addr>",
  .function = set_sr_src_command_fn,
};
/* *INDENT-ON* */

/******************** SR rewrite set encaps IPv6 hop-limit ********************/

void
sr_set_hop_limit (u8 hop_limit)
{
  sr_pr_encaps_hop_limit = hop_limit;
}

u8
sr_get_hop_limit (void)
{
  return sr_pr_encaps_hop_limit;
}

static clib_error_t *
set_sr_hop_limit_command_fn (vlib_main_t * vm, unformat_input_t * input,
			     vlib_cli_command_t * cmd)
{
  int hop_limit = sr_get_hop_limit ();

  if (unformat_check_input (input) == UNFORMAT_END_OF_INPUT)
    return clib_error_return (0, "No value specified");
  if (!unformat (input, "%d", &hop_limit))
    return clib_error_return (0, "Invalid value");
  if (hop_limit <= 0 || hop_limit > 255)
    return clib_error_return (0, "Value out of range [1-255]");
  sr_pr_encaps_hop_limit = (u8) hop_limit;
  return 0;
}

/* *INDENT-OFF* */
VLIB_CLI_COMMAND (set_sr_hop_limit_command, static) = {
  .path = "set sr encaps hop-limit",
  .short_help = "set sr encaps hop-limit <value>",
  .function = set_sr_hop_limit_command_fn,
};
/* *INDENT-ON* */

/*********************** SR rewrite string computation ************************/
/**
 * @brief SR rewrite string computation for IPv6 encapsulation (inline)
 *
 * @param sl is a vector of IPv6 addresses composing the Segment List
 *
 * @return precomputed rewrite string for encapsulation
 */
static inline u8 *
compute_rewrite_encaps (ip6_address_t * sl)
{
  ip6_header_t *iph;
  ip6_sr_header_t *srh;
  ip6_address_t *addrp, *this_address;
  u32 header_length = 0;
  u8 *rs = NULL;

  header_length = 0;
  header_length += IPv6_DEFAULT_HEADER_LENGTH;
  if (vec_len (sl) > 1)
    {
      header_length += sizeof (ip6_sr_header_t);
      header_length += vec_len (sl) * sizeof (ip6_address_t);
    }

  vec_validate (rs, header_length - 1);

  iph = (ip6_header_t *) rs;
  iph->ip_version_traffic_class_and_flow_label =
    clib_host_to_net_u32 (0 | ((6 & 0xF) << 28));
  iph->src_address.as_u64[0] = sr_pr_encaps_src.as_u64[0];
  iph->src_address.as_u64[1] = sr_pr_encaps_src.as_u64[1];
  iph->payload_length = header_length - IPv6_DEFAULT_HEADER_LENGTH;
  iph->protocol = IP_PROTOCOL_IPV6;
  iph->hop_limit = sr_pr_encaps_hop_limit;

  if (vec_len (sl) > 1)
    {
      srh = (ip6_sr_header_t *) (iph + 1);
      iph->protocol = IP_PROTOCOL_IPV6_ROUTE;
      srh->protocol = IP_PROTOCOL_IPV6;
      srh->type = ROUTING_HEADER_TYPE_SR;
      srh->segments_left = vec_len (sl) - 1;
      srh->last_entry = vec_len (sl) - 1;
      srh->length = ((sizeof (ip6_sr_header_t) +
		      (vec_len (sl) * sizeof (ip6_address_t))) / 8) - 1;
      srh->flags = 0x00;
      srh->tag = 0x0000;
      addrp = srh->segments + vec_len (sl) - 1;
      vec_foreach (this_address, sl)
      {
	clib_memcpy_fast (addrp->as_u8, this_address->as_u8,
			  sizeof (ip6_address_t));
	addrp--;
      }
    }

  iph->dst_address.as_u64[0] = sl->as_u64[0];
  iph->dst_address.as_u64[1] = sl->as_u64[1];
  return rs;
}

/**
 * @brief SR rewrite string computation for SRH insertion (inline)
 *
 * @param sl is a vector of IPv6 addresses composing the Segment List
 *
 * @return precomputed rewrite string for SRH insertion
 */
static inline u8 *
compute_rewrite_insert (ip6_address_t * sl)
{
  ip6_sr_header_t *srh;
  ip6_address_t *addrp, *this_address;
  u32 header_length = 0;
  u8 *rs = NULL;

  header_length = 0;
  header_length += sizeof (ip6_sr_header_t);
  header_length += (vec_len (sl) + 1) * sizeof (ip6_address_t);

  vec_validate (rs, header_length - 1);

  srh = (ip6_sr_header_t *) rs;
  srh->type = ROUTING_HEADER_TYPE_SR;
  srh->segments_left = vec_len (sl);
  srh->last_entry = vec_len (sl);
  srh->length = ((sizeof (ip6_sr_header_t) +
		  ((vec_len (sl) + 1) * sizeof (ip6_address_t))) / 8) - 1;
  srh->flags = 0x00;
  srh->tag = 0x0000;
  addrp = srh->segments + vec_len (sl);
  vec_foreach (this_address, sl)
  {
    clib_memcpy_fast (addrp->as_u8, this_address->as_u8, sizeof (ip6_address_t));
    addrp--;
  }
  return rs;
}

/**
 * @brief SR rewrite string computation for SRH insertion with BSID (inline)
 *
 * @param sl is a vector of IPv6 addresses composing the Segment List
 *
 * @return precomputed rewrite string for SRH insertion with BSID
 */
static inline u8 *
compute_rewrite_bsid (ip6_address_t * sl)
{
  ip6_sr_header_t *srh;
  ip6_address_t *addrp, *this_address;
  u32 header_length = 0;
  u8 *rs = NULL;

  header_length = 0;
  header_length += sizeof (ip6_sr_header_t);
  header_length += vec_len (sl) * sizeof (ip6_address_t);

  vec_validate (rs, header_length - 1);

  srh = (ip6_sr_header_t *) rs;
  srh->type = ROUTING_HEADER_TYPE_SR;
  srh->segments_left = vec_len (sl) - 1;
  srh->last_entry = vec_len (sl) - 1;
  srh->length = ((sizeof (ip6_sr_header_t) +
		  (vec_len (sl) * sizeof (ip6_address_t))) / 8) - 1;
  srh->flags = 0x00;
  srh->tag = 0x0000;
  addrp = srh->segments + vec_len (sl) - 1;
  vec_foreach (this_address, sl)
  {
    clib_memcpy_fast (addrp->as_u8, this_address->as_u8, sizeof (ip6_address_t));
    addrp--;
  }
  return rs;
}

/***************************  SR LB helper functions **************************/
/**
 * @brief Creates a Segment List and adds it to an SR policy
 *
 * Creates a Segment List and adds it to the SR policy. Notice that the SL are
 * not necessarily unique. Hence there might be two Segment List within the
 * same SR Policy with exactly the same segments and same weight.
 *
 * @param sr_policy is the SR policy where the SL will be added
 * @param sl is a vector of IPv6 addresses composing the Segment List
 * @param weight is the weight of the SegmentList (for load-balancing purposes)
 * @param is_encap represents the mode (SRH insertion vs Encapsulation)
 * @param is_tmap (bool) whether SR policy should behave as T.M.Tmap gtp4
 * @param localsid_prefix is T.M.Tmap localsid prefix
 *
 * @return pointer to the just created segment list
 */
static inline ip6_sr_sl_t *
create_sl (ip6_sr_policy_t * sr_policy, ip6_address_t * sl, u32 weight,
	   u8 is_encap, u8 is_tmap, u16 sr_prefixlen, ip6_address_t *localsid_prefix, u16 localsid_len)
{
  ip6_sr_main_t *sm = &sr_main;
  ip6_sr_sl_t *segment_list;

  pool_get (sm->sid_lists, segment_list);
  clib_memset (segment_list, 0, sizeof (*segment_list));

  vec_add1 (sr_policy->segments_lists, segment_list - sm->sid_lists);

  /* Fill in segment list */
  segment_list->weight =
    (weight != (u32) ~ 0 ? weight : SR_SEGMENT_LIST_WEIGHT_DEFAULT);
  segment_list->segments = vec_dup (sl);

  segment_list->is_tmap = is_tmap;
  segment_list->local_prefix = *localsid_prefix;
  segment_list->sr_prefixlen = sr_prefixlen;
  segment_list->localsid_len = localsid_len;

  if (is_encap)
    {
      segment_list->rewrite = compute_rewrite_encaps (sl);
      segment_list->rewrite_bsid = segment_list->rewrite;
    }
  else
    {
      // TODO: figure out if we need compute_rewrite_insert + is_tmap
      segment_list->rewrite = compute_rewrite_insert (sl);
      segment_list->rewrite_bsid = compute_rewrite_bsid (sl);
    }

  /* Create DPO */
  dpo_reset (&segment_list->bsid_dpo);
  dpo_reset (&segment_list->ip6_dpo);
  dpo_reset (&segment_list->ip4_dpo);

  if (is_encap)
    {
      dpo_set (&segment_list->ip6_dpo, sr_pr_encaps_dpo_type, DPO_PROTO_IP6,
	       segment_list - sm->sid_lists);
      dpo_set (&segment_list->ip4_dpo, sr_pr_encaps_dpo_type, DPO_PROTO_IP4,
	       segment_list - sm->sid_lists);
      dpo_set (&segment_list->bsid_dpo, sr_pr_bsid_encaps_dpo_type,
	       DPO_PROTO_IP6, segment_list - sm->sid_lists);
    }
  else
    {
      dpo_set (&segment_list->ip6_dpo, sr_pr_insert_dpo_type, DPO_PROTO_IP6,
	       segment_list - sm->sid_lists);
      dpo_set (&segment_list->bsid_dpo, sr_pr_bsid_insert_dpo_type,
	       DPO_PROTO_IP6, segment_list - sm->sid_lists);
    }

  return segment_list;
}

/**
 * @brief Updates the Load Balancer after an SR Policy change
 *
 * @param sr_policy is the modified SR Policy
 */
static inline void
update_lb (ip6_sr_policy_t * sr_policy)
{
  flow_hash_config_t fhc;
  u32 *sl_index;
  ip6_sr_sl_t *segment_list;
  ip6_sr_main_t *sm = &sr_main;
  load_balance_path_t path;
  path.path_index = FIB_NODE_INDEX_INVALID;
  load_balance_path_t *ip4_path_vector = 0;
  load_balance_path_t *ip6_path_vector = 0;
  load_balance_path_t *b_path_vector = 0;

  /* In case LB does not exist, create it */
  if (!dpo_id_is_valid (&sr_policy->bsid_dpo))
    {
      fib_prefix_t pfx = {
	.fp_proto = FIB_PROTOCOL_IP6,
	.fp_len = 128,
	.fp_addr = {
		    .ip6 = sr_policy->bsid,
		    }
      };

      /* Add FIB entry for BSID */
      fhc = fib_table_get_flow_hash_config (sr_policy->fib_table,
					    FIB_PROTOCOL_IP6);

      dpo_set (&sr_policy->bsid_dpo, DPO_LOAD_BALANCE, DPO_PROTO_IP6,
	       load_balance_create (0, DPO_PROTO_IP6, fhc));

      dpo_set (&sr_policy->ip6_dpo, DPO_LOAD_BALANCE, DPO_PROTO_IP6,
	       load_balance_create (0, DPO_PROTO_IP6, fhc));

      /* Update FIB entry's to point to the LB DPO in the main FIB and hidden one */
      fib_table_entry_special_dpo_update (fib_table_find (FIB_PROTOCOL_IP6,
							  sr_policy->fib_table),
					  &pfx, FIB_SOURCE_SR,
					  FIB_ENTRY_FLAG_EXCLUSIVE,
					  &sr_policy->bsid_dpo);

      fib_table_entry_special_dpo_update (sm->fib_table_ip6,
					  &pfx,
					  FIB_SOURCE_SR,
					  FIB_ENTRY_FLAG_EXCLUSIVE,
					  &sr_policy->ip6_dpo);

      if (sr_policy->is_encap)
	{
	  dpo_set (&sr_policy->ip4_dpo, DPO_LOAD_BALANCE, DPO_PROTO_IP4,
		   load_balance_create (0, DPO_PROTO_IP4, fhc));

	  fib_table_entry_special_dpo_update (sm->fib_table_ip4,
					      &pfx,
					      FIB_SOURCE_SR,
					      FIB_ENTRY_FLAG_EXCLUSIVE,
					      &sr_policy->ip4_dpo);
	}

    }

  /* Create the LB path vector */
  //path_vector = vec_new(load_balance_path_t, vec_len(sr_policy->segments_lists));
  vec_foreach (sl_index, sr_policy->segments_lists)
  {
    segment_list = pool_elt_at_index (sm->sid_lists, *sl_index);
    path.path_dpo = segment_list->bsid_dpo;
    path.path_weight = segment_list->weight;
    vec_add1 (b_path_vector, path);
    path.path_dpo = segment_list->ip6_dpo;
    vec_add1 (ip6_path_vector, path);
    if (sr_policy->is_encap)
      {
	path.path_dpo = segment_list->ip4_dpo;
	vec_add1 (ip4_path_vector, path);
      }
  }

  /* Update LB multipath */
  load_balance_multipath_update (&sr_policy->bsid_dpo, b_path_vector,
				 LOAD_BALANCE_FLAG_NONE);
  load_balance_multipath_update (&sr_policy->ip6_dpo, ip6_path_vector,
				 LOAD_BALANCE_FLAG_NONE);
  if (sr_policy->is_encap)
    load_balance_multipath_update (&sr_policy->ip4_dpo, ip4_path_vector,
				   LOAD_BALANCE_FLAG_NONE);

  /* Cleanup */
  vec_free (b_path_vector);
  vec_free (ip6_path_vector);
  vec_free (ip4_path_vector);

}

/**
 * @brief Updates the Replicate DPO after an SR Policy change
 *
 * @param sr_policy is the modified SR Policy (type spray)
 */
static inline void
update_replicate (ip6_sr_policy_t * sr_policy)
{
  u32 *sl_index;
  ip6_sr_sl_t *segment_list;
  ip6_sr_main_t *sm = &sr_main;
  load_balance_path_t path;
  path.path_index = FIB_NODE_INDEX_INVALID;
  load_balance_path_t *b_path_vector = 0;
  load_balance_path_t *ip6_path_vector = 0;
  load_balance_path_t *ip4_path_vector = 0;

  /* In case LB does not exist, create it */
  if (!dpo_id_is_valid (&sr_policy->bsid_dpo))
    {
      dpo_set (&sr_policy->bsid_dpo, DPO_REPLICATE,
	       DPO_PROTO_IP6, replicate_create (0, DPO_PROTO_IP6));

      dpo_set (&sr_policy->ip6_dpo, DPO_REPLICATE,
	       DPO_PROTO_IP6, replicate_create (0, DPO_PROTO_IP6));

      /* Update FIB entry's DPO to point to SR without LB */
      fib_prefix_t pfx = {
	.fp_proto = FIB_PROTOCOL_IP6,
	.fp_len = 128,
	.fp_addr = {
		    .ip6 = sr_policy->bsid,
		    }
      };
      fib_table_entry_special_dpo_update (fib_table_find (FIB_PROTOCOL_IP6,
							  sr_policy->fib_table),
					  &pfx, FIB_SOURCE_SR,
					  FIB_ENTRY_FLAG_EXCLUSIVE,
					  &sr_policy->bsid_dpo);

      fib_table_entry_special_dpo_update (sm->fib_table_ip6,
					  &pfx,
					  FIB_SOURCE_SR,
					  FIB_ENTRY_FLAG_EXCLUSIVE,
					  &sr_policy->ip6_dpo);

      if (sr_policy->is_encap)
	{
	  dpo_set (&sr_policy->ip4_dpo, DPO_REPLICATE, DPO_PROTO_IP4,
		   replicate_create (0, DPO_PROTO_IP4));

	  fib_table_entry_special_dpo_update (sm->fib_table_ip4,
					      &pfx,
					      FIB_SOURCE_SR,
					      FIB_ENTRY_FLAG_EXCLUSIVE,
					      &sr_policy->ip4_dpo);
	}

    }

  /* Create the replicate path vector */
  path.path_weight = 1;
  vec_foreach (sl_index, sr_policy->segments_lists)
  {
    segment_list = pool_elt_at_index (sm->sid_lists, *sl_index);
    path.path_dpo = segment_list->bsid_dpo;
    vec_add1 (b_path_vector, path);
    path.path_dpo = segment_list->ip6_dpo;
    vec_add1 (ip6_path_vector, path);
    if (sr_policy->is_encap)
      {
	path.path_dpo = segment_list->ip4_dpo;
	vec_add1 (ip4_path_vector, path);
      }
  }

  /* Update replicate multipath */
  replicate_multipath_update (&sr_policy->bsid_dpo, b_path_vector);
  replicate_multipath_update (&sr_policy->ip6_dpo, ip6_path_vector);
  if (sr_policy->is_encap)
    replicate_multipath_update (&sr_policy->ip4_dpo, ip4_path_vector);
}

/******************************* SR rewrite API *******************************/
/* Three functions for handling sr policies:
 *   -> sr_policy_add
 *   -> sr_policy_del
 *   -> sr_policy_mod
 * All of them are API. CLI function on sr_policy_command_fn                  */

/**
 * @brief Create a new SR policy
 *
 * @param bsid is the bindingSID of the SR Policy
 * @param segments is a vector of IPv6 address composing the segment list
 * @param weight is the weight of the sid list. optional.
 * @param behavior is the behavior of the SR policy. (default//spray)
 * @param fib_table is the VRF where to install the FIB entry for the BSID
 * @param is_encap (bool) whether SR policy should behave as Encap/SRH Insertion
 * @param is_tmap (bool) whether SR policy should behave as T.M.Tmap gtp4
 * @param localsid_prefix is T.M.Tmap localsid prefix
 *
 * @return 0 if correct, else error
 */
int
sr_policy_add (ip6_address_t * bsid, ip6_address_t * segments,
	       u32 weight, u8 behavior, u32 fib_table, u8 is_encap,
               u8 is_tmap, u16 sr_prefixlen, ip6_address_t *localsid_prefix, u16 localsid_len)
{
  ip6_sr_main_t *sm = &sr_main;
  ip6_sr_policy_t *sr_policy = 0;
  uword *p;

  /* Search for existing keys (BSID) */
  p = mhash_get (&sm->sr_policies_index_hash, bsid);
  if (p)
    {
      /* Add SR policy that already exists; complain */
      return -12;
    }

  /* Search collision in FIB entries */
  /* Explanation: It might be possible that some other entity has already
   * created a route for the BSID. This in theory is impossible, but in
   * practise we could see it. Assert it and scream if needed */
  fib_prefix_t pfx = {
    .fp_proto = FIB_PROTOCOL_IP6,
    .fp_len = 128,
    .fp_addr = {
		.ip6 = *bsid,
		}
  };

  /* Lookup the FIB index associated to the table selected */
  u32 fib_index = fib_table_find (FIB_PROTOCOL_IP6,
				  (fib_table != (u32) ~ 0 ? fib_table : 0));
  if (fib_index == ~0)
    return -13;

  /* Lookup whether there exists an entry for the BSID */
  fib_node_index_t fei = fib_table_lookup_exact_match (fib_index, &pfx);
  if (FIB_NODE_INDEX_INVALID != fei)
    return -12;			//There is an entry for such lookup

  /* Add an SR policy object */
  pool_get (sm->sr_policies, sr_policy);
  clib_memset (sr_policy, 0, sizeof (*sr_policy));
  clib_memcpy_fast (&sr_policy->bsid, bsid, sizeof (ip6_address_t));
  sr_policy->type = behavior;
  sr_policy->fib_table = (fib_table != (u32) ~ 0 ? fib_table : 0);	//Is default FIB 0 ?
  sr_policy->is_encap = is_encap;
  sr_policy->is_tmap = is_tmap;
  sr_policy->sr_prefixlen = sr_prefixlen;
  sr_policy->localsid_len = localsid_len;

  /* Copy the key */
  mhash_set (&sm->sr_policies_index_hash, bsid, sr_policy - sm->sr_policies,
	     NULL);

  /* Create a segment list and add the index to the SR policy */
  create_sl (sr_policy, segments, weight, is_encap, is_tmap, sr_prefixlen,
             localsid_prefix, localsid_len);

  /* If FIB doesnt exist, create them */
  if (sm->fib_table_ip6 == (u32) ~ 0)
    {
      sm->fib_table_ip6 = fib_table_create_and_lock (FIB_PROTOCOL_IP6,
						     FIB_SOURCE_SR,
						     "SRv6 steering of IP6 prefixes through BSIDs");
      sm->fib_table_ip4 = fib_table_create_and_lock (FIB_PROTOCOL_IP6,
						     FIB_SOURCE_SR,
						     "SRv6 steering of IP4 prefixes through BSIDs");
    }

  /* Create IPv6 FIB for the BindingSID attached to the DPO of the only SL */
  if (sr_policy->type == SR_POLICY_TYPE_DEFAULT)
    update_lb (sr_policy);
  else if (sr_policy->type == SR_POLICY_TYPE_SPRAY)
    update_replicate (sr_policy);
  return 0;
}

/**
 * @brief Delete a SR policy
 *
 * @param bsid is the bindingSID of the SR Policy
 * @param index is the index of the SR policy
 *
 * @return 0 if correct, else error
 */
int
sr_policy_del (ip6_address_t * bsid, u32 index)
{
  ip6_sr_main_t *sm = &sr_main;
  ip6_sr_policy_t *sr_policy = 0;
  ip6_sr_sl_t *segment_list;
  u32 *sl_index;
  uword *p;

  if (bsid)
    {
      p = mhash_get (&sm->sr_policies_index_hash, bsid);
      if (p)
	sr_policy = pool_elt_at_index (sm->sr_policies, p[0]);
      else
	return -1;
    }
  else
    {
      sr_policy = pool_elt_at_index (sm->sr_policies, index);
      if (!sr_policy)
	return -1;
    }

  /* Remove BindingSID FIB entry */
  fib_prefix_t pfx = {
    .fp_proto = FIB_PROTOCOL_IP6,
    .fp_len = 128,
    .fp_addr = {
		.ip6 = sr_policy->bsid,
		}
    ,
  };

  fib_table_entry_special_remove (fib_table_find (FIB_PROTOCOL_IP6,
						  sr_policy->fib_table),
				  &pfx, FIB_SOURCE_SR);

  fib_table_entry_special_remove (sm->fib_table_ip6, &pfx, FIB_SOURCE_SR);

  if (sr_policy->is_encap)
    fib_table_entry_special_remove (sm->fib_table_ip4, &pfx, FIB_SOURCE_SR);

  if (dpo_id_is_valid (&sr_policy->bsid_dpo))
    {
      dpo_reset (&sr_policy->bsid_dpo);
      dpo_reset (&sr_policy->ip4_dpo);
      dpo_reset (&sr_policy->ip6_dpo);
    }

  /* Clean SID Lists */
  vec_foreach (sl_index, sr_policy->segments_lists)
  {
    segment_list = pool_elt_at_index (sm->sid_lists, *sl_index);
    vec_free (segment_list->segments);
    vec_free (segment_list->rewrite);
    if (!sr_policy->is_encap)
      vec_free (segment_list->rewrite_bsid);
    pool_put_index (sm->sid_lists, *sl_index);
  }

  /* Remove SR policy entry */
  mhash_unset (&sm->sr_policies_index_hash, &sr_policy->bsid, NULL);
  pool_put (sm->sr_policies, sr_policy);

  /* If FIB empty unlock it */
  if (!pool_elts (sm->sr_policies) && !pool_elts (sm->steer_policies))
    {
      fib_table_unlock (sm->fib_table_ip6, FIB_PROTOCOL_IP6, FIB_SOURCE_SR);
      fib_table_unlock (sm->fib_table_ip4, FIB_PROTOCOL_IP6, FIB_SOURCE_SR);
      sm->fib_table_ip6 = (u32) ~ 0;
      sm->fib_table_ip4 = (u32) ~ 0;
    }

  return 0;
}

/**
 * @brief Modify an existing SR policy
 *
 * The possible modifications are adding a new Segment List, modifying an
 * existing Segment List (modify the weight only) and delete a given
 * Segment List from the SR Policy.
 *
 * @param bsid is the bindingSID of the SR Policy
 * @param index is the index of the SR policy
 * @param fib_table is the VRF where to install the FIB entry for the BSID
 * @param operation is the operation to perform (among the top ones)
 * @param segments is a vector of IPv6 address composing the segment list
 * @param sl_index is the index of the Segment List to modify/delete
 * @param weight is the weight of the sid list. optional.
 * @param is_encap Mode. Encapsulation or SRH insertion.
 *
 * @return 0 if correct, else error
 */
int
sr_policy_mod (ip6_address_t * bsid, u32 index, u32 fib_table,
	       u8 operation, ip6_address_t * segments, u32 sl_index,
	       u32 weight)
{
  ip6_sr_main_t *sm = &sr_main;
  ip6_sr_policy_t *sr_policy = 0;
  ip6_sr_sl_t *segment_list;
  u32 *sl_index_iterate;
  uword *p;

  if (bsid)
    {
      p = mhash_get (&sm->sr_policies_index_hash, bsid);
      if (p)
	sr_policy = pool_elt_at_index (sm->sr_policies, p[0]);
      else
	return -1;
    }
  else
    {
      sr_policy = pool_elt_at_index (sm->sr_policies, index);
      if (!sr_policy)
	return -1;
    }

  if (operation == 1)		/* Add SR List to an existing SR policy */
    {
      /* Create the new SL */
      segment_list =
	create_sl (sr_policy, segments, weight, sr_policy->is_encap, 0, 0, NULL, 0);

      /* Create a new LB DPO */
      if (sr_policy->type == SR_POLICY_TYPE_DEFAULT)
	update_lb (sr_policy);
      else if (sr_policy->type == SR_POLICY_TYPE_SPRAY)
	update_replicate (sr_policy);
    }
  else if (operation == 2)	/* Delete SR List from an existing SR policy */
    {
      /* Check that currently there are more than one SID list */
      if (vec_len (sr_policy->segments_lists) == 1)
	return -21;

      /* Check that the SR list does exist and is assigned to the sr policy */
      vec_foreach (sl_index_iterate, sr_policy->segments_lists)
	if (*sl_index_iterate == sl_index)
	break;

      if (*sl_index_iterate != sl_index)
	return -22;

      /* Remove the lucky SR list that is being kicked out */
      segment_list = pool_elt_at_index (sm->sid_lists, sl_index);
      vec_free (segment_list->segments);
      vec_free (segment_list->rewrite);
      if (!sr_policy->is_encap)
	vec_free (segment_list->rewrite_bsid);
      pool_put_index (sm->sid_lists, sl_index);
      vec_del1 (sr_policy->segments_lists,
		sl_index_iterate - sr_policy->segments_lists);

      /* Create a new LB DPO */
      if (sr_policy->type == SR_POLICY_TYPE_DEFAULT)
	update_lb (sr_policy);
      else if (sr_policy->type == SR_POLICY_TYPE_SPRAY)
	update_replicate (sr_policy);
    }
  else if (operation == 3)	/* Modify the weight of an existing SR List */
    {
      /* Find the corresponding SL */
      vec_foreach (sl_index_iterate, sr_policy->segments_lists)
	if (*sl_index_iterate == sl_index)
	break;

      if (*sl_index_iterate != sl_index)
	return -32;

      /* Change the weight */
      segment_list = pool_elt_at_index (sm->sid_lists, sl_index);
      segment_list->weight = weight;

      /* Update LB */
      if (sr_policy->type == SR_POLICY_TYPE_DEFAULT)
	update_lb (sr_policy);
    }
  else				/* Incorrect op. */
    return -1;

  return 0;
}

/**
 * @brief CLI for 'sr policies' command family
 */
static clib_error_t *
sr_policy_command_fn (vlib_main_t * vm, unformat_input_t * input,
		      vlib_cli_command_t * cmd)
{
  int rv = -1;
  char is_del = 0, is_add = 0, is_mod = 0;
  char policy_set = 0;
  ip6_address_t bsid, next_address;
  u32 sr_policy_index = (u32) ~ 0, sl_index = (u32) ~ 0;
  u32 weight = (u32) ~ 0, fib_table = (u32) ~ 0;
  ip6_address_t *segments = 0, *this_seg;
  u8 operation = 0;
  char is_encap = 1;
  char is_spray = 0;
  char is_tmap = 0;
  ip6_address_t tmap_prefix, tmap_localsid;
  u16 sr_prefixlen = 0;
  u16 localsid_len = 0;
  u32 gtp4_mask_width = 0, localsid_mask_width = 0;

  while (unformat_check_input (input) != UNFORMAT_END_OF_INPUT)
    {
      if (!is_add && !is_mod && !is_del && unformat (input, "add"))
	is_add = 1;
      else if (!is_add && !is_mod && !is_del && unformat (input, "del"))
	is_del = 1;
      else if (!is_add && !is_mod && !is_del && unformat (input, "mod"))
	is_mod = 1;
      else if (!policy_set
	       && unformat (input, "bsid %U", unformat_ip6_address, &bsid))
	policy_set = 1;
      else if (!is_add && !policy_set
	       && unformat (input, "index %d", &sr_policy_index))
	policy_set = 1;
      else if (unformat (input, "weight %d", &weight));
      else
	if (unformat (input, "next %U", unformat_ip6_address, &next_address))
	{
	  vec_add2 (segments, this_seg, 1);
	  clib_memcpy_fast (this_seg->as_u8, next_address.as_u8,
		            sizeof (*this_seg));
	}
      else if (unformat (input, "add sl"))
	operation = 1;
      else if (unformat (input, "del sl index %d", &sl_index))
	operation = 2;
      else if (unformat (input, "mod sl index %d", &sl_index))
	operation = 3;
      else if (fib_table == (u32) ~ 0
	       && unformat (input, "fib-table %d", &fib_table));
      else if (unformat (input, "encap"))
	is_encap = 1;
      else if (unformat (input, "insert"))
	is_encap = 0;
      else if (unformat (input, "gtp4_removal sr_prefix %U/%d v6src_prefix %U/%d",
           unformat_ip6_address, &tmap_prefix,  &gtp4_mask_width,
           unformat_ip6_address, &tmap_localsid, &localsid_mask_width))
        {
          ip6_address_t mask;

          if (64 < localsid_mask_width) {
            return clib_error_return (0, "Incorrect local sid prefix width, max 64");
          }

          ip6_address_mask_from_width(&mask, gtp4_mask_width);
          ip6_address_mask(&tmap_prefix, &mask);

          ip6_address_mask_from_width(&mask, localsid_mask_width);
          ip6_address_mask(&tmap_localsid, &mask);

          /* add tmap prefix as the last SID */

          vec_add2 (segments, this_seg, 1);
          clib_memcpy_fast (this_seg->as_u8, tmap_prefix.as_u8, sizeof (*this_seg));

	  sr_prefixlen = (u16)gtp4_mask_width;
	  localsid_len = (u16) localsid_mask_width;
          is_tmap = 1;
        }
      else if (unformat (input, "spray"))
	is_spray = 1;
      else
	break;
    }

  if (!is_add && !is_mod && !is_del)
    return clib_error_return (0, "Incorrect CLI");

  if (!policy_set)
    return clib_error_return (0, "No SR policy BSID or index specified");

  if (is_add)
    {
      if (vec_len (segments) == 0)
	return clib_error_return (0, "No Segment List specified");
      rv = sr_policy_add (&bsid, segments, weight,
			  (is_spray ? SR_POLICY_TYPE_SPRAY :
			   SR_POLICY_TYPE_DEFAULT), fib_table,
                           is_encap, is_tmap, sr_prefixlen, &tmap_localsid, localsid_len);
      vec_free (segments);
    }
  else if (is_del)
    rv = sr_policy_del ((sr_policy_index != (u32) ~ 0 ? NULL : &bsid),
			sr_policy_index);
  else if (is_mod)
    {
      if (!operation)
	return clib_error_return (0, "No SL modification specified");
      if (operation != 1 && sl_index == (u32) ~ 0)
	return clib_error_return (0, "No Segment List index specified");
      if (operation == 1 && vec_len (segments) == 0)
	return clib_error_return (0, "No Segment List specified");
      if (operation == 3 && weight == (u32) ~ 0)
	return clib_error_return (0, "No new weight for the SL specified");
      rv = sr_policy_mod ((sr_policy_index != (u32) ~ 0 ? NULL : &bsid),
			  sr_policy_index, fib_table, operation, segments,
			  sl_index, weight);
      vec_free (segments);
    }

  switch (rv)
    {
    case 0:
      break;
    case 1:
      return 0;
    case -12:
      return clib_error_return (0,
				"There is already a FIB entry for the BindingSID address.\n"
				"The SR policy could not be created.");
    case -13:
      return clib_error_return (0, "The specified FIB table does not exist.");
    case -21:
      return clib_error_return (0,
				"The selected SR policy only contains ONE segment list. "
				"Please remove the SR policy instead");
    case -22:
      return clib_error_return (0,
				"Could not delete the segment list. "
				"It is not associated with that SR policy.");
    case -32:
      return clib_error_return (0,
				"Could not modify the segment list. "
				"The given SL is not associated with such SR policy.");
    default:
      return clib_error_return (0, "BUG: sr policy returns %d", rv);
    }
  return 0;
}

/* *INDENT-OFF* */
VLIB_CLI_COMMAND (sr_policy_command, static) = {
  .path = "sr policy",
  .short_help = "sr policy [add||del||mod] [bsid 2001::1||index 5] "
    "next A:: next B:: next C:: (weight 1) (fib-table 2) (encap|insert|gtp4_removal sr_prefix <ipv6_prefix_interworking>/<mask> local_prefix <ipv6_prefix_interworking>/<mask>)",
  .long_help =
    "Manipulation of SR policies.\n"
    "A Segment Routing policy may contain several SID lists. Each SID list has\n"
    "an associated weight (default 1), which will result in wECMP (uECMP).\n"
    "Segment Routing policies might be of type encapsulation or srh insertion\n"
    "Each SR policy will be associated with a unique BindingSID.\n"
    "A BindingSID is a locally allocated SegmentID. For every packet that arrives\n"
    "with IPv6_DA:BSID such traffic will be steered into the SR policy.\n"
    "The add command will create a SR policy with its first segment list (sl)\n"
    "The mod command allows you to add, remove, or modify the existing segment lists\n"
    "within an SR policy.\n"
    "The del command allows you to delete a SR policy along with all its associated\n"
    "SID lists.\n",
  .function = sr_policy_command_fn,
};
/* *INDENT-ON* */

/**
 * @brief CLI to display onscreen all the SR policies
 */
static clib_error_t *
show_sr_policies_command_fn (vlib_main_t * vm, unformat_input_t * input,
			     vlib_cli_command_t * cmd)
{
  ip6_sr_main_t *sm = &sr_main;
  u32 *sl_index;
  ip6_sr_sl_t *segment_list = 0;
  ip6_sr_policy_t *sr_policy = 0;
  ip6_sr_policy_t **vec_policies = 0;
  ip6_address_t *addr;
  u8 *s;
  int i = 0;

  vlib_cli_output (vm, "SR policies:");

  /* *INDENT-OFF* */
  pool_foreach  (sr_policy, sm->sr_policies,
                {vec_add1 (vec_policies, sr_policy); } );
  /* *INDENT-ON* */

  vec_foreach_index (i, vec_policies)
  {
    sr_policy = vec_policies[i];
    vlib_cli_output (vm, "[%u].-\tBSID: %U",
		     (u32) (sr_policy - sm->sr_policies),
		     format_ip6_address, &sr_policy->bsid);
    vlib_cli_output (vm, "\tBehavior: %s",
		     (sr_policy->is_tmap ? "T.M.Tmap" :
		     sr_policy->is_encap ? "Encapsulation" :
		      "SRH insertion"));
    vlib_cli_output (vm, "\tType: %s",
		     (sr_policy->type ==
		      SR_POLICY_TYPE_DEFAULT ? "Default" : "Spray"));
    vlib_cli_output (vm, "\tFIB table: %u",
		     (sr_policy->fib_table !=
		      (u32) ~ 0 ? sr_policy->fib_table : 0));
    vlib_cli_output (vm, "\tSegment Lists:");
    vec_foreach (sl_index, sr_policy->segments_lists)
    {
      s = NULL;
      s = format (s, "\t[%u].- ", *sl_index);
      segment_list = pool_elt_at_index (sm->sid_lists, *sl_index);
      s = format (s, "< ");
      vec_foreach (addr, segment_list->segments)
      {
	s = format (s, "%U, ", format_ip6_address, addr);
      }
      s = format (s, "\b\b > ");
      s = format (s, "weight: %u", segment_list->weight);
      vlib_cli_output (vm, "  %s", s);
      if (sr_policy->is_tmap) {
          s = NULL;
          s = format (s, "\tLocal SID Prefix: %U",
                           format_ip6_address, &segment_list->local_prefix);
          vlib_cli_output (vm, "  %s", s);
      }
    }
    vlib_cli_output (vm, "-----------");
  }
  return 0;
}

/* *INDENT-OFF* */
VLIB_CLI_COMMAND (show_sr_policies_command, static) = {
  .path = "show sr policies",
  .short_help = "show sr policies",
  .function = show_sr_policies_command_fn,
};
/* *INDENT-ON* */

/*************************** SR rewrite graph node ****************************/
/**
 * @brief Trace for the SR Policy Rewrite graph node
 */
static u8 *
format_sr_policy_rewrite_trace (u8 * s, va_list * args)
{
  //TODO
  CLIB_UNUSED (vlib_main_t * vm) = va_arg (*args, vlib_main_t *);
  CLIB_UNUSED (vlib_node_t * node) = va_arg (*args, vlib_node_t *);
  sr_policy_rewrite_trace_t *t = va_arg (*args, sr_policy_rewrite_trace_t *);

  if (true == t->is_tmap) {
  s = format
    (s, "SR-policy-rewrite: src %U dst %U\n\tLocal SID Prefix: %U Node: %U",
     format_ip6_address, &t->src, format_ip6_address, &t->dst,
         format_ip6_address, &t->local_prefix, format_ip6_address, &t->node);
    } else {
  s = format
    (s, "SR-policy-rewrite: src %U dst %U",
     format_ip6_address, &t->src, format_ip6_address, &t->dst);
    }

  return s;
}

/**
 * @brief IPv6 encapsulation processing as per RFC2473
 */
static_always_inline void
encaps_processing_v6 (vlib_node_runtime_t * node,
		      vlib_buffer_t * b0,
		      ip6_header_t * ip0, ip6_header_t * ip0_encap)
{
  u32 new_l0;

  ip0_encap->hop_limit -= 1;
  new_l0 =
    ip0->payload_length + sizeof (ip6_header_t) +
    clib_net_to_host_u16 (ip0_encap->payload_length);
  ip0->payload_length = clib_host_to_net_u16 (new_l0);
  ip0->ip_version_traffic_class_and_flow_label =
    ip0_encap->ip_version_traffic_class_and_flow_label;
}

/**
 * @brief Graph node for applying a SR policy into an IPv6 packet. Encapsulation
 */
static uword
sr_policy_rewrite_encaps (vlib_main_t * vm, vlib_node_runtime_t * node,
			  vlib_frame_t * from_frame)
{
  ip6_sr_main_t *sm = &sr_main;
  u32 n_left_from, next_index, *from, *to_next;

  from = vlib_frame_vector_args (from_frame);
  n_left_from = from_frame->n_vectors;

  next_index = node->cached_next_index;

  int encap_pkts = 0, bsid_pkts = 0;

  while (n_left_from > 0)
    {
      u32 n_left_to_next;

      vlib_get_next_frame (vm, node, next_index, to_next, n_left_to_next);

      /* Quad - Loop */
      while (n_left_from >= 8 && n_left_to_next >= 4)
	{
	  u32 bi0, bi1, bi2, bi3;
	  vlib_buffer_t *b0, *b1, *b2, *b3;
	  u32 next0, next1, next2, next3;
	  next0 = next1 = next2 = next3 = SR_POLICY_REWRITE_NEXT_IP6_LOOKUP;
	  ip6_header_t *ip0, *ip1, *ip2, *ip3;
	  ip6_header_t *ip0_encap, *ip1_encap, *ip2_encap, *ip3_encap;
	  ip6_sr_sl_t *sl0, *sl1, *sl2, *sl3;

	  /* Prefetch next iteration. */
	  {
	    vlib_buffer_t *p4, *p5, *p6, *p7;

	    p4 = vlib_get_buffer (vm, from[4]);
	    p5 = vlib_get_buffer (vm, from[5]);
	    p6 = vlib_get_buffer (vm, from[6]);
	    p7 = vlib_get_buffer (vm, from[7]);

	    /* Prefetch the buffer header and packet for the N+2 loop iteration */
	    vlib_prefetch_buffer_header (p4, LOAD);
	    vlib_prefetch_buffer_header (p5, LOAD);
	    vlib_prefetch_buffer_header (p6, LOAD);
	    vlib_prefetch_buffer_header (p7, LOAD);

	    CLIB_PREFETCH (p4->data, CLIB_CACHE_LINE_BYTES, STORE);
	    CLIB_PREFETCH (p5->data, CLIB_CACHE_LINE_BYTES, STORE);
	    CLIB_PREFETCH (p6->data, CLIB_CACHE_LINE_BYTES, STORE);
	    CLIB_PREFETCH (p7->data, CLIB_CACHE_LINE_BYTES, STORE);
	  }

	  to_next[0] = bi0 = from[0];
	  to_next[1] = bi1 = from[1];
	  to_next[2] = bi2 = from[2];
	  to_next[3] = bi3 = from[3];
	  from += 4;
	  to_next += 4;
	  n_left_from -= 4;
	  n_left_to_next -= 4;

	  b0 = vlib_get_buffer (vm, bi0);
	  b1 = vlib_get_buffer (vm, bi1);
	  b2 = vlib_get_buffer (vm, bi2);
	  b3 = vlib_get_buffer (vm, bi3);

	  sl0 =
	    pool_elt_at_index (sm->sid_lists,
			       vnet_buffer (b0)->ip.adj_index[VLIB_TX]);
	  sl1 =
	    pool_elt_at_index (sm->sid_lists,
			       vnet_buffer (b1)->ip.adj_index[VLIB_TX]);
	  sl2 =
	    pool_elt_at_index (sm->sid_lists,
			       vnet_buffer (b2)->ip.adj_index[VLIB_TX]);
	  sl3 =
	    pool_elt_at_index (sm->sid_lists,
			       vnet_buffer (b3)->ip.adj_index[VLIB_TX]);

	  ASSERT (b0->current_data + VLIB_BUFFER_PRE_DATA_SIZE >=
		  vec_len (sl0->rewrite));
	  ASSERT (b1->current_data + VLIB_BUFFER_PRE_DATA_SIZE >=
		  vec_len (sl1->rewrite));
	  ASSERT (b2->current_data + VLIB_BUFFER_PRE_DATA_SIZE >=
		  vec_len (sl2->rewrite));
	  ASSERT (b3->current_data + VLIB_BUFFER_PRE_DATA_SIZE >=
		  vec_len (sl3->rewrite));

	  ip0_encap = vlib_buffer_get_current (b0);
	  ip1_encap = vlib_buffer_get_current (b1);
	  ip2_encap = vlib_buffer_get_current (b2);
	  ip3_encap = vlib_buffer_get_current (b3);

	  clib_memcpy_fast (((u8 *) ip0_encap) - vec_len (sl0->rewrite),
		       sl0->rewrite, vec_len (sl0->rewrite));
	  clib_memcpy_fast (((u8 *) ip1_encap) - vec_len (sl1->rewrite),
		       sl1->rewrite, vec_len (sl1->rewrite));
	  clib_memcpy_fast (((u8 *) ip2_encap) - vec_len (sl2->rewrite),
		       sl2->rewrite, vec_len (sl2->rewrite));
	  clib_memcpy_fast (((u8 *) ip3_encap) - vec_len (sl3->rewrite),
		       sl3->rewrite, vec_len (sl3->rewrite));

	  vlib_buffer_advance (b0, -(word) vec_len (sl0->rewrite));
	  vlib_buffer_advance (b1, -(word) vec_len (sl1->rewrite));
	  vlib_buffer_advance (b2, -(word) vec_len (sl2->rewrite));
	  vlib_buffer_advance (b3, -(word) vec_len (sl3->rewrite));

	  ip0 = vlib_buffer_get_current (b0);
	  ip1 = vlib_buffer_get_current (b1);
	  ip2 = vlib_buffer_get_current (b2);
	  ip3 = vlib_buffer_get_current (b3);

	  encaps_processing_v6 (node, b0, ip0, ip0_encap);
	  encaps_processing_v6 (node, b1, ip1, ip1_encap);
	  encaps_processing_v6 (node, b2, ip2, ip2_encap);
	  encaps_processing_v6 (node, b3, ip3, ip3_encap);

	  if (PREDICT_FALSE ((node->flags & VLIB_NODE_FLAG_TRACE)))
	    {
	      if (PREDICT_FALSE (b0->flags & VLIB_BUFFER_IS_TRACED))
		{
		  sr_policy_rewrite_trace_t *tr =
		    vlib_add_trace (vm, node, b0, sizeof (*tr));
		  clib_memcpy_fast (tr->src.as_u8, ip0->src_address.as_u8,
			       sizeof (tr->src.as_u8));
		  clib_memcpy_fast (tr->dst.as_u8, ip0->dst_address.as_u8,
			       sizeof (tr->dst.as_u8));
		}

	      if (PREDICT_FALSE (b1->flags & VLIB_BUFFER_IS_TRACED))
		{
		  sr_policy_rewrite_trace_t *tr =
		    vlib_add_trace (vm, node, b1, sizeof (*tr));
		  clib_memcpy_fast (tr->src.as_u8, ip1->src_address.as_u8,
			       sizeof (tr->src.as_u8));
		  clib_memcpy_fast (tr->dst.as_u8, ip1->dst_address.as_u8,
			       sizeof (tr->dst.as_u8));
		}

	      if (PREDICT_FALSE (b2->flags & VLIB_BUFFER_IS_TRACED))
		{
		  sr_policy_rewrite_trace_t *tr =
		    vlib_add_trace (vm, node, b2, sizeof (*tr));
		  clib_memcpy_fast (tr->src.as_u8, ip2->src_address.as_u8,
			       sizeof (tr->src.as_u8));
		  clib_memcpy_fast (tr->dst.as_u8, ip2->dst_address.as_u8,
			       sizeof (tr->dst.as_u8));
		}

	      if (PREDICT_FALSE (b3->flags & VLIB_BUFFER_IS_TRACED))
		{
		  sr_policy_rewrite_trace_t *tr =
		    vlib_add_trace (vm, node, b3, sizeof (*tr));
		  clib_memcpy_fast (tr->src.as_u8, ip3->src_address.as_u8,
			       sizeof (tr->src.as_u8));
		  clib_memcpy_fast (tr->dst.as_u8, ip3->dst_address.as_u8,
			       sizeof (tr->dst.as_u8));
		}
	    }

	  encap_pkts += 4;
	  vlib_validate_buffer_enqueue_x4 (vm, node, next_index, to_next,
					   n_left_to_next, bi0, bi1, bi2, bi3,
					   next0, next1, next2, next3);
	}

      /* Single loop for potentially the last three packets */
      while (n_left_from > 0 && n_left_to_next > 0)
	{
	  u32 bi0;
	  vlib_buffer_t *b0;
	  ip6_header_t *ip0 = 0, *ip0_encap = 0;
	  ip6_sr_sl_t *sl0;
	  u32 next0 = SR_POLICY_REWRITE_NEXT_IP6_LOOKUP;

	  bi0 = from[0];
	  to_next[0] = bi0;
	  from += 1;
	  to_next += 1;
	  n_left_from -= 1;
	  n_left_to_next -= 1;
	  b0 = vlib_get_buffer (vm, bi0);

	  sl0 =
	    pool_elt_at_index (sm->sid_lists,
			       vnet_buffer (b0)->ip.adj_index[VLIB_TX]);
	  ASSERT (b0->current_data + VLIB_BUFFER_PRE_DATA_SIZE >=
		  vec_len (sl0->rewrite));

	  ip0_encap = vlib_buffer_get_current (b0);

	  clib_memcpy_fast (((u8 *) ip0_encap) - vec_len (sl0->rewrite),
		       sl0->rewrite, vec_len (sl0->rewrite));
	  vlib_buffer_advance (b0, -(word) vec_len (sl0->rewrite));

	  ip0 = vlib_buffer_get_current (b0);

	  encaps_processing_v6 (node, b0, ip0, ip0_encap);

	  if (PREDICT_FALSE (node->flags & VLIB_NODE_FLAG_TRACE) &&
	      PREDICT_FALSE (b0->flags & VLIB_BUFFER_IS_TRACED))
	    {
	      sr_policy_rewrite_trace_t *tr =
		vlib_add_trace (vm, node, b0, sizeof (*tr));
	      clib_memcpy_fast (tr->src.as_u8, ip0->src_address.as_u8,
			   sizeof (tr->src.as_u8));
	      clib_memcpy_fast (tr->dst.as_u8, ip0->dst_address.as_u8,
			   sizeof (tr->dst.as_u8));
	    }

	  encap_pkts++;
	  vlib_validate_buffer_enqueue_x1 (vm, node, next_index, to_next,
					   n_left_to_next, bi0, next0);
	}

      vlib_put_next_frame (vm, node, next_index, n_left_to_next);
    }

  /* Update counters */
  vlib_node_increment_counter (vm, sr_policy_rewrite_encaps_node.index,
			       SR_POLICY_REWRITE_ERROR_COUNTER_TOTAL,
			       encap_pkts);
  vlib_node_increment_counter (vm, sr_policy_rewrite_encaps_node.index,
			       SR_POLICY_REWRITE_ERROR_COUNTER_BSID,
			       bsid_pkts);

  return from_frame->n_vectors;
}

/* *INDENT-OFF* */
VLIB_REGISTER_NODE (sr_policy_rewrite_encaps_node) = {
  .function = sr_policy_rewrite_encaps,
  .name = "sr-pl-rewrite-encaps",
  .vector_size = sizeof (u32),
  .format_trace = format_sr_policy_rewrite_trace,
  .type = VLIB_NODE_TYPE_INTERNAL,
  .n_errors = SR_POLICY_REWRITE_N_ERROR,
  .error_strings = sr_policy_rewrite_error_strings,
  .n_next_nodes = SR_POLICY_REWRITE_N_NEXT,
  .next_nodes = {
#define _(s,n) [SR_POLICY_REWRITE_NEXT_##s] = n,
    foreach_sr_policy_rewrite_next
#undef _
  },
};
/* *INDENT-ON* */

/**
 *  * @brief IPv4 encapsulation processing as per RFC2473
 *   */
static_always_inline void
encaps_processing_v4 (vlib_node_runtime_t * node,
                      vlib_buffer_t * b0,
                      ip6_header_t * ip0, ip4_header_t * ip0_encap)
{
  u32 new_l0;
  ip6_sr_header_t *sr0;

  u32 checksum0;

  /* Inner IPv4: Decrement TTL & update checksum */
  ip0_encap->ttl -= 1;
  checksum0 = ip0_encap->checksum + clib_host_to_net_u16 (0x0100);
  checksum0 += checksum0 >= 0xffff;
  ip0_encap->checksum = checksum0;

  /* Outer IPv6: Update length, FL, proto */
  new_l0 = ip0->payload_length + clib_net_to_host_u16 (ip0_encap->length);
  ip0->payload_length = clib_host_to_net_u16 (new_l0);
  ip0->ip_version_traffic_class_and_flow_label =
    clib_host_to_net_u32 (0 | ((6 & 0xF) << 28) |
                          ((ip0_encap->tos & 0xFF) << 20));
  if (ip0->protocol == IP_PROTOCOL_IPV6_ROUTE)
    {
      sr0 = (void *) (ip0 + 1);
      sr0->protocol = IP_PROTOCOL_IP_IN_IP;
    }
  else
    ip0->protocol = IP_PROTOCOL_IP_IN_IP;
}

/**
 * @brief IPv4 encapsulation processing for TMAP
 */
static_always_inline void
encaps_processing_v4_tmap (vlib_main_t * vm, vlib_node_runtime_t * node,
		           vlib_buffer_t * b0,
		           ip6_header_t * ip0, ip6_header_t * encap0)
{
  u32 new_l0;
  ip6_sr_header_t *sr0;

  /* Outer IPv6: Update length, FL, proto */
  new_l0 = vlib_buffer_length_in_chain(vm, b0) - sizeof (ip6_header_t);
  ip0->payload_length = clib_host_to_net_u16 (new_l0);
  ip0->ip_version_traffic_class_and_flow_label = clib_host_to_net_u32 (0 | ((6 & 0xF) << 28)) ;
  if (ip0->protocol == IP_PROTOCOL_IPV6_ROUTE)
    {
      sr0 = (void *) (ip0 + 1);

      if ((encap0->ip_version_traffic_class_and_flow_label & 0xF0) == 0x60)
        sr0->protocol = IP_PROTOCOL_IPV6;
      else
        sr0->protocol = IP_PROTOCOL_IP_IN_IP;
    }
  else
    {
      if ((encap0->ip_version_traffic_class_and_flow_label & 0xF0) == 0x60)
        ip0->protocol = IP_PROTOCOL_IPV6;
      else
        ip0->protocol = IP_PROTOCOL_IP_IN_IP;
    }
}

/**
 * @brief Graph node for applying a SR policy into an IPv4 packet. Encapsulation
 */
static uword
sr_policy_rewrite_encaps_v4 (vlib_main_t * vm, vlib_node_runtime_t * node,
			     vlib_frame_t * from_frame)
{
  ip6_sr_main_t *sm = &sr_main;
  u32 n_left_from, next_index, *from, *to_next;

  from = vlib_frame_vector_args (from_frame);
  n_left_from = from_frame->n_vectors;

  next_index = node->cached_next_index;

  int encap_pkts = 0, bsid_pkts = 0;

  while (n_left_from > 0)
    {
      u32 n_left_to_next;

      vlib_get_next_frame (vm, node, next_index, to_next, n_left_to_next);

      /* Quad - Loop */
      while (n_left_from >= 8 && n_left_to_next >= 4)
	{
	  u32 bi0, bi1, bi2, bi3;
	  vlib_buffer_t *b0, *b1, *b2, *b3;
	  u32 hdr_len0, hdr_len1, hdr_len2, hdr_len3;
	  u32 next0, next1, next2, next3;
	  next0 = next1 = next2 = next3 = SR_POLICY_REWRITE_NEXT_IP6_LOOKUP;
	  ip6_header_t *ip0, *ip1, *ip2, *ip3;
	  ip6_header_t *encap0 = NULL, *encap1 = NULL, *encap2 = NULL, *encap3 = NULL;
	  ip4_header_t *ip0_encap, *ip1_encap, *ip2_encap, *ip3_encap;
          ip6_sr_header_t *sr0, *sr1, *sr2, *sr3;
	  ip6_sr_sl_t *sl0, *sl1, *sl2, *sl3;
          ip4_gtpu_header_t *hdr0, *hdr1, *hdr2, *hdr3;
          ip4_address_t sr_addr0, sr_addr1, sr_addr2, sr_addr3;
          ip4_address_t dst_addr0, dst_addr1, dst_addr2, dst_addr3;
          u32 teid0 = 0, teid1 = 0, teid2 = 0, teid3 = 0;
          u8 *teidp0 = NULL, *teidp1 = NULL, *teidp2 = NULL, *teidp3 = NULL;
          u8 qfi0 = 0, qfi1 = 0, qfi2 = 0, qfi3 = 0;
          u8 *qfip0 = NULL, *qfip1 = NULL, *qfip2 = NULL, *qfip3 = NULL;
	  u32 offset, shift;
	  u32 index;

	  clib_memset(&sr_addr0, 0, sizeof(ip4_address_t));
	  clib_memset(&sr_addr1, 0, sizeof(ip4_address_t));
	  clib_memset(&sr_addr2, 0, sizeof(ip4_address_t));
	  clib_memset(&sr_addr3, 0, sizeof(ip4_address_t));

	  clib_memset(&dst_addr0, 0, sizeof(ip4_address_t));
	  clib_memset(&dst_addr1, 0, sizeof(ip4_address_t));
	  clib_memset(&dst_addr2, 0, sizeof(ip4_address_t));
	  clib_memset(&dst_addr3, 0, sizeof(ip4_address_t));

	  /* Prefetch next iteration. */
	  {
	    vlib_buffer_t *p4, *p5, *p6, *p7;

	    p4 = vlib_get_buffer (vm, from[4]);
	    p5 = vlib_get_buffer (vm, from[5]);
	    p6 = vlib_get_buffer (vm, from[6]);
	    p7 = vlib_get_buffer (vm, from[7]);

	    /* Prefetch the buffer header and packet for the N+2 loop iteration */
	    vlib_prefetch_buffer_header (p4, LOAD);
	    vlib_prefetch_buffer_header (p5, LOAD);
	    vlib_prefetch_buffer_header (p6, LOAD);
	    vlib_prefetch_buffer_header (p7, LOAD);

	    CLIB_PREFETCH (p4->data, CLIB_CACHE_LINE_BYTES, STORE);
	    CLIB_PREFETCH (p5->data, CLIB_CACHE_LINE_BYTES, STORE);
	    CLIB_PREFETCH (p6->data, CLIB_CACHE_LINE_BYTES, STORE);
	    CLIB_PREFETCH (p7->data, CLIB_CACHE_LINE_BYTES, STORE);
	  }

	  to_next[0] = bi0 = from[0];
	  to_next[1] = bi1 = from[1];
	  to_next[2] = bi2 = from[2];
	  to_next[3] = bi3 = from[3];
	  from += 4;
	  to_next += 4;
	  n_left_from -= 4;
	  n_left_to_next -= 4;

	  b0 = vlib_get_buffer (vm, bi0);
	  b1 = vlib_get_buffer (vm, bi1);
	  b2 = vlib_get_buffer (vm, bi2);
	  b3 = vlib_get_buffer (vm, bi3);

	  sl0 =
	    pool_elt_at_index (sm->sid_lists,
			       vnet_buffer (b0)->ip.adj_index[VLIB_TX]);
	  sl1 =
	    pool_elt_at_index (sm->sid_lists,
			       vnet_buffer (b1)->ip.adj_index[VLIB_TX]);
	  sl2 =
	    pool_elt_at_index (sm->sid_lists,
			       vnet_buffer (b2)->ip.adj_index[VLIB_TX]);
	  sl3 =
	    pool_elt_at_index (sm->sid_lists,
			       vnet_buffer (b3)->ip.adj_index[VLIB_TX]);
	  ASSERT (b0->current_data + VLIB_BUFFER_PRE_DATA_SIZE >=
                  vec_len (sl0->rewrite));
          ASSERT (b1->current_data + VLIB_BUFFER_PRE_DATA_SIZE >=
                  vec_len (sl1->rewrite));
          ASSERT (b2->current_data + VLIB_BUFFER_PRE_DATA_SIZE >=
                  vec_len (sl2->rewrite));
          ASSERT (b3->current_data + VLIB_BUFFER_PRE_DATA_SIZE >=
                  vec_len (sl3->rewrite));

	  ip0_encap = vlib_buffer_get_current (b0);
          ip1_encap = vlib_buffer_get_current (b1);
          ip2_encap = vlib_buffer_get_current (b2);
          ip3_encap = vlib_buffer_get_current (b3);

	  if (sl0->is_tmap)
	    {
               hdr0 = vlib_buffer_get_current (b0);
               hdr_len0 = sizeof(ip4_gtpu_header_t);
               teid0 = hdr0->gtpu.teid;
	       teidp0 = (u8 *)&teid0;
               sr_addr0 = hdr0->ip4.src_address;
               dst_addr0 = hdr0->ip4.dst_address;

               // 5g header check and header length calc
	       if (hdr0->gtpu.ver_flags & GTPU_EXTHDR_FLAG)
                 {
                   // Extention header
                   hdr_len0 += sizeof(gtpu_exthdr_t);
                   if (hdr0->gtpu.ext->nextexthdr == GTPU_EXTHDR_PDU_SESSION)
                     {
                       gtpu_pdu_session_t *sess0;

                       sess0 = (gtpu_pdu_session_t *)(((char *)hdr0) + hdr_len0);
                       qfi0 = sess0->u.val & ~GTPU_PDU_SESSION_P_BIT_MASK;
                       qfip0 = (u8 *)&qfi0;

                       hdr_len0 += sizeof(gtpu_pdu_session_t);

                       if (sess0->u.val & GTPU_PDU_SESSION_P_BIT_MASK)
                         {
                           hdr_len0 += sizeof(gtpu_paging_policy_t);
                         }
                     }
                 }

	       vlib_buffer_advance (b0, (word) hdr_len0);
	       encap0 = vlib_buffer_get_current (b0);
               clib_memcpy_fast (vlib_buffer_get_current (b0) - vec_len (sl0->rewrite),
                       		 sl0->rewrite, vec_len (sl0->rewrite));
	    }
	  else
	    {
	      clib_memcpy_fast (((u8 *) ip0_encap) - vec_len (sl0->rewrite),
	                        sl0->rewrite, vec_len (sl0->rewrite));
	    }


	  if (sl1->is_tmap)
	    {
               hdr1 = vlib_buffer_get_current (b1);
               hdr_len1 = sizeof(ip4_gtpu_header_t);
               teid1 = hdr1->gtpu.teid;
	       teidp1 = (u8 *)&teid1;
               sr_addr1 = hdr1->ip4.src_address;
               dst_addr1 = hdr1->ip4.dst_address;

               // 5g header check and header length calc
	       if (hdr1->gtpu.ver_flags & GTPU_EXTHDR_FLAG)
                 {
                   // Extention header
                   hdr_len1 += sizeof(gtpu_exthdr_t);
                   if (hdr1->gtpu.ext->nextexthdr == GTPU_EXTHDR_PDU_SESSION)
                     {
                       gtpu_pdu_session_t *sess1;

                       sess1 = (gtpu_pdu_session_t *)(((char *)hdr1) + hdr_len1);
                       qfi1 = sess1->u.val & ~GTPU_PDU_SESSION_P_BIT_MASK;
                       qfip1 = (u8 *)&qfi1;

                       hdr_len1 += sizeof(gtpu_pdu_session_t);

                       if (sess1->u.val & GTPU_PDU_SESSION_P_BIT_MASK)
                         {
                           hdr_len1 += sizeof(gtpu_paging_policy_t);
                         }
                     }
                 }

               vlib_buffer_advance (b1, (word) hdr_len1);
	       encap1 = vlib_buffer_get_current (b1);
               clib_memcpy_fast (vlib_buffer_get_current (b1) - vec_len (sl1->rewrite),
                       		 sl1->rewrite, vec_len (sl1->rewrite));
	    }
	  else
	    {
	      clib_memcpy_fast (((u8 *) ip1_encap) - vec_len (sl1->rewrite),
	                        sl1->rewrite, vec_len (sl1->rewrite));
	    }

	  if (sl2->is_tmap)
	    {
               hdr2 = vlib_buffer_get_current (b2);
               hdr_len2 = sizeof(ip4_gtpu_header_t);
               teid2 = hdr2->gtpu.teid;
	       teidp2 =  (u8 *)&teid2;
               sr_addr2 = hdr2->ip4.src_address;
               dst_addr2 = hdr2->ip4.dst_address;

               // 5g header check and header length calc
	       if (hdr2->gtpu.ver_flags & GTPU_EXTHDR_FLAG)
                 {
                   // Extention header
                   hdr_len2 += sizeof(gtpu_exthdr_t);
                   if (hdr2->gtpu.ext->nextexthdr == GTPU_EXTHDR_PDU_SESSION)
                     {
                       gtpu_pdu_session_t *sess2;

                       sess2 = (gtpu_pdu_session_t *)(((char *)hdr2) + hdr_len2);
                       qfi2 = sess2->u.val & ~GTPU_PDU_SESSION_P_BIT_MASK;
                       qfip2 = (u8 *)&qfi2;

                       hdr_len2 += sizeof(gtpu_pdu_session_t);

                       if (sess2->u.val & GTPU_PDU_SESSION_P_BIT_MASK)
                         {
                           hdr_len2 += sizeof(gtpu_paging_policy_t);
                         }
                     }
                 }

               vlib_buffer_advance (b2, (word) hdr_len2);
	       encap2 = vlib_buffer_get_current (b2);
               clib_memcpy_fast (vlib_buffer_get_current (b2) - vec_len (sl2->rewrite),
                       		 sl2->rewrite, vec_len (sl2->rewrite));
	    }
	  else
	    {
	      clib_memcpy_fast (((u8 *) ip2_encap) - vec_len (sl2->rewrite),
	                        sl2->rewrite, vec_len (sl2->rewrite));
	    }

	  if (sl3->is_tmap)
	    {
               hdr3 = vlib_buffer_get_current (b3);
               hdr_len3 = sizeof(ip4_gtpu_header_t);
               teid3 = hdr3->gtpu.teid;
	       teidp3 = (u8 *)&teid3;
               sr_addr3 = hdr3->ip4.src_address;
               dst_addr3 = hdr3->ip4.dst_address;

               // 5g header check and header length calc
	       if (hdr3->gtpu.ver_flags & GTPU_EXTHDR_FLAG)
                 {
                   // Extention header
                   hdr_len3 += sizeof(gtpu_exthdr_t);
                   if (hdr3->gtpu.ext->nextexthdr == GTPU_EXTHDR_PDU_SESSION)
                     {
                       gtpu_pdu_session_t *sess3;

                       sess3 = (gtpu_pdu_session_t *)(((char *)hdr3) + hdr_len3);
                       qfi3 = sess3->u.val & ~GTPU_PDU_SESSION_P_BIT_MASK;
                       qfip3 = (u8 *)&qfi3;

                       hdr_len3 += sizeof(gtpu_pdu_session_t);

                       if (sess3->u.val & GTPU_PDU_SESSION_P_BIT_MASK)
                         {
                           hdr_len3 += sizeof(gtpu_paging_policy_t);
                         }
                     }
                 }

               vlib_buffer_advance (b3, (word) hdr_len3);
	       encap3 = vlib_buffer_get_current (b3);
               clib_memcpy_fast (vlib_buffer_get_current (b3) - vec_len (sl3->rewrite),
                       		 sl3->rewrite, vec_len (sl3->rewrite));
	    }
	  else
	    {
	      clib_memcpy_fast (((u8 *) ip3_encap) - vec_len (sl3->rewrite),
	                        sl3->rewrite, vec_len (sl3->rewrite));
	    }

          vlib_buffer_advance (b0, -(word) vec_len (sl0->rewrite));
          vlib_buffer_advance (b1, -(word) vec_len (sl1->rewrite));
          vlib_buffer_advance (b2, -(word) vec_len (sl2->rewrite));
          vlib_buffer_advance (b3, -(word) vec_len (sl3->rewrite));

          ip0 = vlib_buffer_get_current (b0);
          ip1 = vlib_buffer_get_current (b1);
          ip2 = vlib_buffer_get_current (b2);
          ip3 = vlib_buffer_get_current (b3);

	  if (sl0->is_tmap)
            encaps_processing_v4_tmap (vm, node, b0, ip0, encap0);
	  else
            encaps_processing_v4 (node, b0, ip0, ip0_encap);

	  if (sl1->is_tmap)
            encaps_processing_v4_tmap (vm, node, b1, ip1, encap1);
	  else
            encaps_processing_v4 (node, b1, ip1, ip1_encap);
	  
	  if (sl2->is_tmap)
            encaps_processing_v4_tmap (vm, node, b2, ip2, encap2);
	  else
            encaps_processing_v4 (node, b2, ip2, ip2_encap);
	  
	  if (sl3->is_tmap)
            encaps_processing_v4_tmap (vm, node, b3, ip3, encap3);
	  else
            encaps_processing_v4 (node, b3, ip3, ip3_encap);

          if (PREDICT_TRUE (sl0->is_tmap))
            {
              sr0 = (void*)(ip0+1);

	      offset = sl0->sr_prefixlen / 8;
	      shift = sl0->sr_prefixlen % 8;

	      if (PREDICT_TRUE(shift == 0)) {
		for (index = 0; index < 4; index++) {
		  sr0->segments->as_u8[offset + index] = dst_addr0.as_u8[index];
		}

                if (qfip0)
                  {
                    qfi0 = ((qfi0 & GTPU_PDU_SESSION_QFI_MASK) << 2) | ((qfi0 & GTPU_PDU_SESSION_R_BIT_MASK) >> 5);

                    sr0->segments->as_u8[offset + 4] = qfi0;
                  }

		for (index = 0; index < 4; index++) {
		  sr0->segments->as_u8[offset+5+index] = teidp0[index];
		}
	      } else {
		for (index = 0; index < 4; index++) {
		  sr0->segments->as_u8[offset + index] |= dst_addr0.as_u8[index] >> shift;
		  sr0->segments->as_u8[offset + index + 1] |= dst_addr0.as_u8[index] << (8 - shift);
		}

                if (qfip0)
                  {
                    qfi0 = ((qfi0 & GTPU_PDU_SESSION_QFI_MASK) << 2) | ((qfi0 & GTPU_PDU_SESSION_R_BIT_MASK) >> 5);

                    sr0->segments->as_u8[offset + 4] |= qfi0 >> shift;
                    sr0->segments->as_u8[offset + 5] |= qfi0 << (8 - shift);
                  }

		for (index = 0; index < 4; index++) {
		  sr0->segments->as_u8[offset + 5 + index] |=  teidp0[index] >> shift;
		  sr0->segments->as_u8[offset + 6 + index] |=  teidp0[index] << (8 - shift);
		}
	      }

	      offset = sl0->localsid_len / 8;
	      shift = sl0->localsid_len % 8;

	      clib_memcpy_fast(&ip0->src_address.as_u8[0], &sl0->local_prefix.as_u8[0], 16);
	      if (PREDICT_TRUE(shift == 0)) {
		clib_memcpy_fast(&ip0->src_address.as_u8[offset], &sr_addr0.as_u32, 4);
	      } else {
		for (index = 0; index < 4; index++) {
		  ip0->src_address.as_u8[offset] |= sr_addr0.as_u8[index] >> shift;
		  ip0->src_address.as_u8[offset + 1] |= sr_addr0.as_u8[index] << (8 - shift);
		}
	      }
            }

          if (PREDICT_TRUE (sl1->is_tmap))
          {
              sr1 = (void*)(ip1+1);

	      offset = sl1->sr_prefixlen / 8;
	      shift = sl1->sr_prefixlen % 8;

	      if (PREDICT_TRUE(shift == 0)) {
		for (index = 0; index < 4; index++) {
		  sr1->segments->as_u8[offset + index] = dst_addr1.as_u8[index];
		}

                if (qfip1)
                  {
                    qfi1 = ((qfi1 & GTPU_PDU_SESSION_QFI_MASK) << 2) | ((qfi1 & GTPU_PDU_SESSION_R_BIT_MASK) >> 5);

                    sr1->segments->as_u8[offset + 4] = qfi1;
                  }

		for (index = 0; index < 4; index++) {
		  sr1->segments->as_u8[offset+5+index] = teidp1[index];
		}
	      } else {
		for (index = 0; index < 4; index++) {
		  sr1->segments->as_u8[offset + index] |= dst_addr1.as_u8[index] >> shift;
		  sr1->segments->as_u8[offset + index + 1] |= dst_addr1.as_u8[index] << (8 - shift);
		}

                if (qfip1)
                  {
                    qfi1 = ((qfi1 & GTPU_PDU_SESSION_QFI_MASK) << 2) | ((qfi1 & GTPU_PDU_SESSION_R_BIT_MASK) >> 5);

                    sr1->segments->as_u8[offset + 4] |= qfi1 >> shift;
                    sr1->segments->as_u8[offset + 5] |= qfi1 << (8 - shift);
                  }

		for (index = 0; index < 4; index++) {
		  sr1->segments->as_u8[offset + 5 + index] |=  teidp1[index] >> shift;
		  sr1->segments->as_u8[offset + 6 + index] |=  teidp1[index] << (8 - shift);
		}
	      }

	      offset = sl1->localsid_len / 8;
	      shift = sl1->localsid_len % 8;

	      clib_memcpy_fast(&ip1->src_address.as_u8[0], &sl1->local_prefix.as_u8[0], 16);
	      if (PREDICT_TRUE(shift == 0)) {
		clib_memcpy_fast(&ip1->src_address.as_u8[offset], &sr_addr1.as_u32, 4);
	      } else {
		for (index = 0; index < 4; index++) {
		  ip1->src_address.as_u8[offset] |= sr_addr1.as_u8[index] >> shift;
		  ip1->src_address.as_u8[offset + 1] |= sr_addr1.as_u8[index] << (8 - shift);
		}
	      }
            }

          if (PREDICT_TRUE (sl2->is_tmap))
            {
              sr2 = (void*)(ip2+1);

	      offset = sl2->sr_prefixlen / 8;
	      shift = sl2->sr_prefixlen % 8;

	      if (PREDICT_TRUE(shift == 0)) {
		for (index = 0; index < 4; index++) {
		  sr2->segments->as_u8[offset + index] = dst_addr2.as_u8[index];
		}

                if (qfip2)
                  {
                    qfi2 = ((qfi2 & GTPU_PDU_SESSION_QFI_MASK) << 2) | ((qfi2 & GTPU_PDU_SESSION_R_BIT_MASK) >> 5);

                    sr2->segments->as_u8[offset + 4] = qfi2;
                  }

		for (index = 0; index < 4; index++) {
		  sr2->segments->as_u8[offset+5+index] = teidp2[index];
		}
	      } else {
		for (index = 0; index < 4; index++) {
		  sr2->segments->as_u8[offset + index] |= dst_addr2.as_u8[index] >> shift;
		  sr2->segments->as_u8[offset + index + 1] |= dst_addr2.as_u8[index] << (8 - shift);
		}

                if (qfip2)
                  {
                    qfi2 = ((qfi2 & GTPU_PDU_SESSION_QFI_MASK) << 2) | ((qfi2 & GTPU_PDU_SESSION_R_BIT_MASK) >> 5);

                    sr2->segments->as_u8[offset + 4] |= qfi2 >> shift;
                    sr2->segments->as_u8[offset + 5] |= qfi2 << (8 - shift);
                  }

		for (index = 0; index < 4; index++) {
		  sr2->segments->as_u8[offset + 5 + index] |=  teidp2[index] >> shift;
		  sr2->segments->as_u8[offset + 6 + index] |=  teidp2[index] << (8 - shift);
		}
	      }

	      offset = sl2->localsid_len / 8;
	      shift = sl2->localsid_len % 8;

	      clib_memcpy_fast(&ip2->src_address.as_u8[0], &sl2->local_prefix.as_u8[0], 16);
	      if (PREDICT_TRUE(shift == 0)) {
		clib_memcpy_fast(&ip2->src_address.as_u8[offset], &sr_addr2.as_u32, 4);
	      } else {
		for (index = 0; index < 4; index++) {
		  ip2->src_address.as_u8[offset] |= sr_addr2.as_u8[index] >> shift;
		  ip2->src_address.as_u8[offset + 1] |= sr_addr2.as_u8[index] << (8 - shift);
		}
	      }
            }

          if (PREDICT_TRUE (sl3->is_tmap))
            {
              sr3 = (void*)(ip3+1);

	      offset = sl3->sr_prefixlen / 8;
	      shift = sl3->sr_prefixlen % 8;

	      if (PREDICT_TRUE(shift == 0)) {
		for (index = 0; index < 4; index++) {
		  sr3->segments->as_u8[offset + index] = dst_addr3.as_u8[index];
		}

                if (qfip3)
                  {
                    qfi3 = ((qfi3 & GTPU_PDU_SESSION_QFI_MASK) << 2) | ((qfi3 & GTPU_PDU_SESSION_R_BIT_MASK) >> 5);

                    sr3->segments->as_u8[offset + 4] = qfi3;
                  }

		for (index = 0; index < 4; index++) {
		  sr3->segments->as_u8[offset+5+index] = teidp3[index];
		}
	      } else {
		for (index = 0; index < 4; index++) {
		  sr3->segments->as_u8[offset + index] |= dst_addr3.as_u8[index] >> shift;
		  sr3->segments->as_u8[offset + index + 1] |= dst_addr3.as_u8[index] << (8 - shift);
		}

                if (qfip3)
                  {
                    qfi3 = ((qfi3 & GTPU_PDU_SESSION_QFI_MASK) << 2) | ((qfi3 & GTPU_PDU_SESSION_R_BIT_MASK) >> 5);

                    sr3->segments->as_u8[offset + 4] |= qfi3 >> shift;
                    sr3->segments->as_u8[offset + 5] |= qfi3 << (8 - shift);
                  }

		for (index = 0; index < 4; index++) {
		  sr3->segments->as_u8[offset + 5 + index] |=  teidp3[index] >> shift;
		  sr3->segments->as_u8[offset + 6 + index] |=  teidp3[index] << (8 - shift);
		}
	      }

	      offset = sl3->localsid_len / 8;
	      shift = sl3->localsid_len % 8;

	      clib_memcpy_fast(&ip3->src_address.as_u8[0], &sl3->local_prefix.as_u8[0], 16);
	      if (PREDICT_TRUE(shift == 0)) {
		clib_memcpy_fast(&ip3->src_address.as_u8[offset], &sr_addr3.as_u32, 4);
	      } else {
		for (index = 0; index < 4; index++) {
		  ip3->src_address.as_u8[offset] |= sr_addr3.as_u8[index] >> shift;
		  ip3->src_address.as_u8[offset + 1] |= sr_addr3.as_u8[index] << (8 - shift);
		}
	      }
            }

	  if (PREDICT_FALSE ((node->flags & VLIB_NODE_FLAG_TRACE)))
	    {
	      if (PREDICT_FALSE (b0->flags & VLIB_BUFFER_IS_TRACED))
		{
		  sr_policy_rewrite_trace_t *tr =
		    vlib_add_trace (vm, node, b0, sizeof (*tr));
		  clib_memcpy_fast (tr->src.as_u8, ip0->src_address.as_u8,
			       sizeof (tr->src.as_u8));
		  clib_memcpy_fast (tr->dst.as_u8, ip0->dst_address.as_u8,
			       sizeof (tr->dst.as_u8));
                  if (PREDICT_TRUE (sl0->is_tmap))
                  {
                      tr->is_tmap = true;
                      clib_memcpy_fast (tr->local_prefix.as_u8,
                                   ip0->src_address.as_u8,
                                   sizeof(tr->local_prefix.as_u8));
                      clib_memcpy_fast (tr->node.as_u8,
                                   sl0->segments->as_u8,
                                   sizeof(tr->node.as_u8));
                  }
                }

	      if (PREDICT_FALSE (b1->flags & VLIB_BUFFER_IS_TRACED))
		{
		  sr_policy_rewrite_trace_t *tr =
		    vlib_add_trace (vm, node, b1, sizeof (*tr));
		  clib_memcpy_fast (tr->src.as_u8, ip1->src_address.as_u8,
			       sizeof (tr->src.as_u8));
		  clib_memcpy_fast (tr->dst.as_u8, ip1->dst_address.as_u8,
			       sizeof (tr->dst.as_u8));
                  if (PREDICT_TRUE (sl1->is_tmap))
                  {
                      tr->is_tmap = true;
                      clib_memcpy_fast (tr->local_prefix.as_u8,
                                   ip1->src_address.as_u8,
                                   sizeof(tr->local_prefix.as_u8));
                      clib_memcpy_fast (tr->node.as_u8,
                                   sl1->segments->as_u8,
                                   sizeof(tr->node.as_u8));
                  }
		}

	      if (PREDICT_FALSE (b2->flags & VLIB_BUFFER_IS_TRACED))
		{
		  sr_policy_rewrite_trace_t *tr =
		    vlib_add_trace (vm, node, b2, sizeof (*tr));
		  clib_memcpy_fast (tr->src.as_u8, ip2->src_address.as_u8,
			       sizeof (tr->src.as_u8));
		  clib_memcpy_fast (tr->dst.as_u8, ip2->dst_address.as_u8,
			       sizeof (tr->dst.as_u8));
                  if (PREDICT_TRUE (sl2->is_tmap))
                  {
                      tr->is_tmap = true;
                      clib_memcpy_fast (tr->local_prefix.as_u8,
                                   ip2->src_address.as_u8,
                                   sizeof(tr->local_prefix.as_u8));
                      clib_memcpy_fast (tr->node.as_u8,
                                   sl2->segments->as_u8,
                                   sizeof(tr->node.as_u8));
                  }
		}

	      if (PREDICT_FALSE (b3->flags & VLIB_BUFFER_IS_TRACED))
		{
		  sr_policy_rewrite_trace_t *tr =
		    vlib_add_trace (vm, node, b3, sizeof (*tr));
		  clib_memcpy_fast (tr->src.as_u8, ip3->src_address.as_u8,
			       sizeof (tr->src.as_u8));
		  clib_memcpy_fast (tr->dst.as_u8, ip3->dst_address.as_u8,
			       sizeof (tr->dst.as_u8));
                  if (PREDICT_TRUE (sl3->is_tmap))
                  {
                      tr->is_tmap = true;
                      clib_memcpy_fast (tr->local_prefix.as_u8,
                                   ip3->src_address.as_u8,
                                   sizeof(tr->local_prefix.as_u8));
                      clib_memcpy_fast (tr->node.as_u8,
                                   sl3->segments->as_u8,
                                   sizeof(tr->node.as_u8));
                  }
		}
	    }

	  encap_pkts += 4;
	  vlib_validate_buffer_enqueue_x4 (vm, node, next_index, to_next,
					   n_left_to_next, bi0, bi1, bi2, bi3,
					   next0, next1, next2, next3);
	}

      /* Single loop for potentially the last three packets */
      while (n_left_from > 0 && n_left_to_next > 0)
	{
	  u32 bi0;
	  vlib_buffer_t *b0;
	  ip6_header_t *ip0 = 0;
	  ip6_header_t *encap0 = NULL;
	  ip4_header_t *ip0_encap = 0;
	  ip6_sr_sl_t *sl0;
          ip6_sr_header_t *sr0;
          ip4_gtpu_header_t *hdr0;
          u32 hdr_len0 = 0;
          ip4_address_t sr_addr0;
          ip4_address_t dst_addr0;
          u32 teid0 = 0;
	  u8 *teidp0 = NULL;
          u8 qfi0 = 0;
	  u8 *qfip0 = NULL;
	  u32 offset, shift;
	  u32 index;

	  u32 next0 = SR_POLICY_REWRITE_NEXT_IP6_LOOKUP;

	  clib_memset(&sr_addr0, 0, sizeof(ip4_address_t));
	  clib_memset(&dst_addr0, 0, sizeof(ip4_address_t));

	  bi0 = from[0];
	  to_next[0] = bi0;
	  from += 1;
	  to_next += 1;
	  n_left_from -= 1;
	  n_left_to_next -= 1;
	  b0 = vlib_get_buffer (vm, bi0);

	  sl0 =
	    pool_elt_at_index (sm->sid_lists,
			       vnet_buffer (b0)->ip.adj_index[VLIB_TX]);
	  ASSERT (b0->current_data + VLIB_BUFFER_PRE_DATA_SIZE >=
                  vec_len (sl0->rewrite));
	  
	  ip0_encap = vlib_buffer_get_current (b0);

	  if (sl0->is_tmap)
	    {
              // save for later use
              hdr0 = vlib_buffer_get_current (b0);
              hdr_len0 = sizeof(ip4_gtpu_header_t);
              teid0 = hdr0->gtpu.teid;
	      teidp0 = (u8 *)&teid0;
              sr_addr0 = hdr0->ip4.src_address;
              dst_addr0 = hdr0->ip4.dst_address;

              // 5g header check and header length calc
              if (hdr0->gtpu.ver_flags & GTPU_EXTHDR_FLAG)
                {
                  // Extention header
                  hdr_len0 += sizeof(gtpu_exthdr_t);
                  if (hdr0->gtpu.ext->nextexthdr == GTPU_EXTHDR_PDU_SESSION)
                    {
                      gtpu_pdu_session_t *sess0;

                      sess0 = (gtpu_pdu_session_t *)(((char *)hdr0) + hdr_len0);
                      qfi0 = sess0->u.val & ~GTPU_PDU_SESSION_P_BIT_MASK;
                      qfip0 = (u8 *)&qfi0;

                      hdr_len0 += sizeof(gtpu_pdu_session_t);

                      if (sess0->u.val & GTPU_PDU_SESSION_P_BIT_MASK)
                        {
                          hdr_len0 += sizeof(gtpu_paging_policy_t);
                        }
                    }
                }

              // go after GTPU, we are at segment header
              vlib_buffer_advance (b0, (word) hdr_len0);

	      encap0 = vlib_buffer_get_current (b0);
	       
              // srv header + 1 position (new one)
              clib_memcpy_fast ((void *) vlib_buffer_get_current (b0) - vec_len (sl0->rewrite),
                                sl0->rewrite, vec_len (sl0->rewrite));
	    }
	  else
            {
              clib_memcpy_fast (((u8 *) ip0_encap) - vec_len (sl0->rewrite),
	                        sl0->rewrite, vec_len (sl0->rewrite));
	    }

          vlib_buffer_advance (b0, -(word) vec_len (sl0->rewrite));

          ip0 = vlib_buffer_get_current (b0);

	  if (sl0->is_tmap)
            encaps_processing_v4_tmap (vm, node, b0, ip0, encap0);
	  else
            encaps_processing_v4 (node, b0, ip0, ip0_encap);

          if (PREDICT_TRUE (sl0->is_tmap))
            {
              sr0 = (void*)(ip0+1);

	      offset = sl0->sr_prefixlen / 8;
	      shift = sl0->sr_prefixlen % 8;

	      if (PREDICT_TRUE(shift == 0)) {
		for (index = 0; index < 4; index++) {
		  sr0->segments->as_u8[offset + index] = dst_addr0.as_u8[index];
		}

                if (qfip0)
                  {
                    qfi0 = ((qfi0 & GTPU_PDU_SESSION_QFI_MASK) << 2) | ((qfi0 & GTPU_PDU_SESSION_R_BIT_MASK) >> 5);

                    sr0->segments->as_u8[offset + 4] = qfi0;
                  }

		for (index = 0; index < 4; index++) {
		  sr0->segments->as_u8[offset+5+index] = teidp0[index];
		}
	      } else {
		for (index = 0; index < 4; index++) {
		  sr0->segments->as_u8[offset + index] |= dst_addr0.as_u8[index] >> shift;
		  sr0->segments->as_u8[offset + index + 1] |= dst_addr0.as_u8[index] << (8 - shift);
		}

                if (qfip0)
                  {
                    qfi0 = ((qfi0 & GTPU_PDU_SESSION_QFI_MASK) << 2) | ((qfi0 & GTPU_PDU_SESSION_R_BIT_MASK) >> 5);

                    sr0->segments->as_u8[offset + 4] |= qfi0 >> shift;
                    sr0->segments->as_u8[offset + 5] |= qfi0 << (8 - shift);
                  }

		for (index = 0; index < 4; index++) {
		  sr0->segments->as_u8[offset + 5 + index] |=  teidp0[index] >> shift;
		  sr0->segments->as_u8[offset + 6 + index] |=  teidp0[index] << (8 - shift);
		}
	      }

	      offset = sl0->localsid_len / 8;
	      shift = sl0->localsid_len % 8;

	      clib_memcpy_fast(&ip0->src_address.as_u8[0], &sl0->local_prefix.as_u8[0], 16);
	      if (PREDICT_TRUE(shift == 0)) {
		clib_memcpy_fast(&ip0->src_address.as_u8[offset], &sr_addr0.as_u32, 4);
	      } else {
		for (index = 0; index < 4; index++) {
		  ip0->src_address.as_u8[offset] |= sr_addr0.as_u8[index] >> shift;
		  ip0->src_address.as_u8[offset + 1] |= sr_addr0.as_u8[index] << (8 - shift);
		}
	      }
            }
	  
	  if (PREDICT_FALSE (node->flags & VLIB_NODE_FLAG_TRACE) &&
	      PREDICT_FALSE (b0->flags & VLIB_BUFFER_IS_TRACED))
	    {
	      sr_policy_rewrite_trace_t *tr =
		vlib_add_trace (vm, node, b0, sizeof (*tr));
	      clib_memcpy_fast (tr->src.as_u8, ip0->src_address.as_u8,
			   sizeof (tr->src.as_u8));
	      clib_memcpy_fast (tr->dst.as_u8, ip0->dst_address.as_u8,
			   sizeof (tr->dst.as_u8));
              if (PREDICT_TRUE (sl0->is_tmap))
                  {
                      tr->is_tmap = true; clib_memcpy_fast (tr->local_prefix.as_u8,
                                   ip0->src_address.as_u8,
                                   sizeof(tr->local_prefix.as_u8));
                      clib_memcpy_fast (tr->node.as_u8,
                                   sl0->segments->as_u8,
                                   sizeof(tr->node.as_u8));
                  }
	    }

	  encap_pkts++;
	  vlib_validate_buffer_enqueue_x1 (vm, node, next_index, to_next,
					   n_left_to_next, bi0, next0);
	}

      vlib_put_next_frame (vm, node, next_index, n_left_to_next);
    }

  /* Update counters */
  vlib_node_increment_counter (vm, sr_policy_rewrite_encaps_node.index,
                               SR_POLICY_REWRITE_ERROR_COUNTER_TOTAL,
                               encap_pkts);
  vlib_node_increment_counter (vm, sr_policy_rewrite_encaps_node.index,
                               SR_POLICY_REWRITE_ERROR_COUNTER_BSID,
                               bsid_pkts);

  return from_frame->n_vectors;
}

/* *INDENT-OFF* */
VLIB_REGISTER_NODE (sr_policy_rewrite_encaps_v4_node) = {
  .function = sr_policy_rewrite_encaps_v4,
  .name = "sr-pl-rewrite-encaps-v4",
  .vector_size = sizeof (u32),
  .format_trace = format_sr_policy_rewrite_trace,
  .type = VLIB_NODE_TYPE_INTERNAL,
  .n_errors = SR_POLICY_REWRITE_N_ERROR,
  .error_strings = sr_policy_rewrite_error_strings,
  .n_next_nodes = SR_POLICY_REWRITE_N_NEXT,
  .next_nodes = {
#define _(s,n) [SR_POLICY_REWRITE_NEXT_##s] = n,
    foreach_sr_policy_rewrite_next
#undef _
  },
};
/* *INDENT-ON* */

always_inline u32
ip_flow_hash (void *data)
{
  ip4_header_t *iph = (ip4_header_t *) data;

  if ((iph->ip_version_and_header_length & 0xF0) == 0x40)
    return ip4_compute_flow_hash (iph, IP_FLOW_HASH_DEFAULT);
  else
    return ip6_compute_flow_hash ((ip6_header_t *) iph, IP_FLOW_HASH_DEFAULT);
}

always_inline u64
mac_to_u64 (u8 * m)
{
  return (*((u64 *) m) & 0xffffffffffff);
}

always_inline u32
l2_flow_hash (vlib_buffer_t * b0)
{
  ethernet_header_t *eh;
  u64 a, b, c;
  uword is_ip, eh_size;
  u16 eh_type;

  eh = vlib_buffer_get_current (b0);
  eh_type = clib_net_to_host_u16 (eh->type);
  eh_size = ethernet_buffer_header_size (b0);

  is_ip = (eh_type == ETHERNET_TYPE_IP4 || eh_type == ETHERNET_TYPE_IP6);

  /* since we have 2 cache lines, use them */
  if (is_ip)
    a = ip_flow_hash ((u8 *) vlib_buffer_get_current (b0) + eh_size);
  else
    a = eh->type;

  b = mac_to_u64 ((u8 *) eh->dst_address);
  c = mac_to_u64 ((u8 *) eh->src_address);
  hash_mix64 (a, b, c);

  return (u32) c;
}

/**
 * @brief Graph node for applying a SR policy into a L2 frame
 */
static uword
sr_policy_rewrite_encaps_l2 (vlib_main_t * vm, vlib_node_runtime_t * node,
			     vlib_frame_t * from_frame)
{
  ip6_sr_main_t *sm = &sr_main;
  u32 n_left_from, next_index, *from, *to_next;

  from = vlib_frame_vector_args (from_frame);
  n_left_from = from_frame->n_vectors;

  next_index = node->cached_next_index;

  int encap_pkts = 0, bsid_pkts = 0;

  while (n_left_from > 0)
    {
      u32 n_left_to_next;

      vlib_get_next_frame (vm, node, next_index, to_next, n_left_to_next);

      /* Quad - Loop */
      while (n_left_from >= 8 && n_left_to_next >= 4)
	{
	  u32 bi0, bi1, bi2, bi3;
	  vlib_buffer_t *b0, *b1, *b2, *b3;
	  u32 next0, next1, next2, next3;
	  next0 = next1 = next2 = next3 = SR_POLICY_REWRITE_NEXT_IP6_LOOKUP;
	  ethernet_header_t *en0, *en1, *en2, *en3;
	  ip6_header_t *ip0, *ip1, *ip2, *ip3;
	  ip6_sr_header_t *sr0, *sr1, *sr2, *sr3;
	  ip6_sr_policy_t *sp0, *sp1, *sp2, *sp3;
	  ip6_sr_sl_t *sl0, *sl1, *sl2, *sl3;

	  /* Prefetch next iteration. */
	  {
	    vlib_buffer_t *p4, *p5, *p6, *p7;

	    p4 = vlib_get_buffer (vm, from[4]);
	    p5 = vlib_get_buffer (vm, from[5]);
	    p6 = vlib_get_buffer (vm, from[6]);
	    p7 = vlib_get_buffer (vm, from[7]);

	    /* Prefetch the buffer header and packet for the N+2 loop iteration */
	    vlib_prefetch_buffer_header (p4, LOAD);
	    vlib_prefetch_buffer_header (p5, LOAD);
	    vlib_prefetch_buffer_header (p6, LOAD);
	    vlib_prefetch_buffer_header (p7, LOAD);

	    CLIB_PREFETCH (p4->data, CLIB_CACHE_LINE_BYTES, STORE);
	    CLIB_PREFETCH (p5->data, CLIB_CACHE_LINE_BYTES, STORE);
	    CLIB_PREFETCH (p6->data, CLIB_CACHE_LINE_BYTES, STORE);
	    CLIB_PREFETCH (p7->data, CLIB_CACHE_LINE_BYTES, STORE);
	  }

	  to_next[0] = bi0 = from[0];
	  to_next[1] = bi1 = from[1];
	  to_next[2] = bi2 = from[2];
	  to_next[3] = bi3 = from[3];
	  from += 4;
	  to_next += 4;
	  n_left_from -= 4;
	  n_left_to_next -= 4;

	  b0 = vlib_get_buffer (vm, bi0);
	  b1 = vlib_get_buffer (vm, bi1);
	  b2 = vlib_get_buffer (vm, bi2);
	  b3 = vlib_get_buffer (vm, bi3);

	  sp0 = pool_elt_at_index (sm->sr_policies,
				   sm->sw_iface_sr_policies[vnet_buffer
							    (b0)->sw_if_index
							    [VLIB_RX]]);

	  sp1 = pool_elt_at_index (sm->sr_policies,
				   sm->sw_iface_sr_policies[vnet_buffer
							    (b1)->sw_if_index
							    [VLIB_RX]]);

	  sp2 = pool_elt_at_index (sm->sr_policies,
				   sm->sw_iface_sr_policies[vnet_buffer
							    (b2)->sw_if_index
							    [VLIB_RX]]);

	  sp3 = pool_elt_at_index (sm->sr_policies,
				   sm->sw_iface_sr_policies[vnet_buffer
							    (b3)->sw_if_index
							    [VLIB_RX]]);

	  if (vec_len (sp0->segments_lists) == 1)
	    vnet_buffer (b0)->ip.adj_index[VLIB_TX] = sp0->segments_lists[0];
	  else
	    {
	      vnet_buffer (b0)->ip.flow_hash = l2_flow_hash (b0);
	      vnet_buffer (b0)->ip.adj_index[VLIB_TX] =
		sp0->segments_lists[(vnet_buffer (b0)->ip.flow_hash &
				     (vec_len (sp0->segments_lists) - 1))];
	    }

	  if (vec_len (sp1->segments_lists) == 1)
	    vnet_buffer (b1)->ip.adj_index[VLIB_TX] = sp1->segments_lists[1];
	  else
	    {
	      vnet_buffer (b1)->ip.flow_hash = l2_flow_hash (b1);
	      vnet_buffer (b1)->ip.adj_index[VLIB_TX] =
		sp1->segments_lists[(vnet_buffer (b1)->ip.flow_hash &
				     (vec_len (sp1->segments_lists) - 1))];
	    }

	  if (vec_len (sp2->segments_lists) == 1)
	    vnet_buffer (b2)->ip.adj_index[VLIB_TX] = sp2->segments_lists[2];
	  else
	    {
	      vnet_buffer (b2)->ip.flow_hash = l2_flow_hash (b2);
	      vnet_buffer (b2)->ip.adj_index[VLIB_TX] =
		sp2->segments_lists[(vnet_buffer (b2)->ip.flow_hash &
				     (vec_len (sp2->segments_lists) - 1))];
	    }

	  if (vec_len (sp3->segments_lists) == 1)
	    vnet_buffer (b3)->ip.adj_index[VLIB_TX] = sp3->segments_lists[3];
	  else
	    {
	      vnet_buffer (b3)->ip.flow_hash = l2_flow_hash (b3);
	      vnet_buffer (b3)->ip.adj_index[VLIB_TX] =
		sp3->segments_lists[(vnet_buffer (b3)->ip.flow_hash &
				     (vec_len (sp3->segments_lists) - 1))];
	    }

	  sl0 =
	    pool_elt_at_index (sm->sid_lists,
			       vnet_buffer (b0)->ip.adj_index[VLIB_TX]);
	  sl1 =
	    pool_elt_at_index (sm->sid_lists,
			       vnet_buffer (b1)->ip.adj_index[VLIB_TX]);
	  sl2 =
	    pool_elt_at_index (sm->sid_lists,
			       vnet_buffer (b2)->ip.adj_index[VLIB_TX]);
	  sl3 =
	    pool_elt_at_index (sm->sid_lists,
			       vnet_buffer (b3)->ip.adj_index[VLIB_TX]);

	  ASSERT (b0->current_data + VLIB_BUFFER_PRE_DATA_SIZE >=
		  vec_len (sl0->rewrite));
	  ASSERT (b1->current_data + VLIB_BUFFER_PRE_DATA_SIZE >=
		  vec_len (sl1->rewrite));
	  ASSERT (b2->current_data + VLIB_BUFFER_PRE_DATA_SIZE >=
		  vec_len (sl2->rewrite));
	  ASSERT (b3->current_data + VLIB_BUFFER_PRE_DATA_SIZE >=
		  vec_len (sl3->rewrite));

	  en0 = vlib_buffer_get_current (b0);
	  en1 = vlib_buffer_get_current (b1);
	  en2 = vlib_buffer_get_current (b2);
	  en3 = vlib_buffer_get_current (b3);

	  clib_memcpy_fast (((u8 *) en0) - vec_len (sl0->rewrite), sl0->rewrite,
		       vec_len (sl0->rewrite));
	  clib_memcpy_fast (((u8 *) en1) - vec_len (sl1->rewrite), sl1->rewrite,
		       vec_len (sl1->rewrite));
	  clib_memcpy_fast (((u8 *) en2) - vec_len (sl2->rewrite), sl2->rewrite,
		       vec_len (sl2->rewrite));
	  clib_memcpy_fast (((u8 *) en3) - vec_len (sl3->rewrite), sl3->rewrite,
		       vec_len (sl3->rewrite));

	  vlib_buffer_advance (b0, -(word) vec_len (sl0->rewrite));
	  vlib_buffer_advance (b1, -(word) vec_len (sl1->rewrite));
	  vlib_buffer_advance (b2, -(word) vec_len (sl2->rewrite));
	  vlib_buffer_advance (b3, -(word) vec_len (sl3->rewrite));

	  ip0 = vlib_buffer_get_current (b0);
	  ip1 = vlib_buffer_get_current (b1);
	  ip2 = vlib_buffer_get_current (b2);
	  ip3 = vlib_buffer_get_current (b3);

	  ip0->payload_length =
	    clib_host_to_net_u16 (b0->current_length - sizeof (ip6_header_t));
	  ip1->payload_length =
	    clib_host_to_net_u16 (b1->current_length - sizeof (ip6_header_t));
	  ip2->payload_length =
	    clib_host_to_net_u16 (b2->current_length - sizeof (ip6_header_t));
	  ip3->payload_length =
	    clib_host_to_net_u16 (b3->current_length - sizeof (ip6_header_t));

	  if (ip0->protocol == IP_PROTOCOL_IPV6_ROUTE)
	    {
	      sr0 = (void *) (ip0 + 1);
	      sr0->protocol = IP_PROTOCOL_IP6_NONXT;
	    }
	  else
	    ip0->protocol = IP_PROTOCOL_IP6_NONXT;

	  if (ip1->protocol == IP_PROTOCOL_IPV6_ROUTE)
	    {
	      sr1 = (void *) (ip1 + 1);
	      sr1->protocol = IP_PROTOCOL_IP6_NONXT;
	    }
	  else
	    ip1->protocol = IP_PROTOCOL_IP6_NONXT;

	  if (ip2->protocol == IP_PROTOCOL_IPV6_ROUTE)
	    {
	      sr2 = (void *) (ip2 + 1);
	      sr2->protocol = IP_PROTOCOL_IP6_NONXT;
	    }
	  else
	    ip2->protocol = IP_PROTOCOL_IP6_NONXT;

	  if (ip3->protocol == IP_PROTOCOL_IPV6_ROUTE)
	    {
	      sr3 = (void *) (ip3 + 1);
	      sr3->protocol = IP_PROTOCOL_IP6_NONXT;
	    }
	  else
	    ip3->protocol = IP_PROTOCOL_IP6_NONXT;

	  /* Which Traffic class and flow label do I set ? */
	  //ip0->ip_version_traffic_class_and_flow_label = clib_host_to_net_u32(0|((6&0xF)<<28)|((ip0_encap->tos&0xFF)<<20));

	  if (PREDICT_FALSE ((node->flags & VLIB_NODE_FLAG_TRACE)))
	    {
	      if (PREDICT_FALSE (b0->flags & VLIB_BUFFER_IS_TRACED))
		{
		  sr_policy_rewrite_trace_t *tr =
		    vlib_add_trace (vm, node, b0, sizeof (*tr));
		  clib_memcpy_fast (tr->src.as_u8, ip0->src_address.as_u8,
			       sizeof (tr->src.as_u8));
		  clib_memcpy_fast (tr->dst.as_u8, ip0->dst_address.as_u8,
			       sizeof (tr->dst.as_u8));
		}

	      if (PREDICT_FALSE (b1->flags & VLIB_BUFFER_IS_TRACED))
		{
		  sr_policy_rewrite_trace_t *tr =
		    vlib_add_trace (vm, node, b1, sizeof (*tr));
		  clib_memcpy_fast (tr->src.as_u8, ip1->src_address.as_u8,
			       sizeof (tr->src.as_u8));
		  clib_memcpy_fast (tr->dst.as_u8, ip1->dst_address.as_u8,
			       sizeof (tr->dst.as_u8));
		}

	      if (PREDICT_FALSE (b2->flags & VLIB_BUFFER_IS_TRACED))
		{
		  sr_policy_rewrite_trace_t *tr =
		    vlib_add_trace (vm, node, b2, sizeof (*tr));
		  clib_memcpy_fast (tr->src.as_u8, ip2->src_address.as_u8,
			       sizeof (tr->src.as_u8));
		  clib_memcpy_fast (tr->dst.as_u8, ip2->dst_address.as_u8,
			       sizeof (tr->dst.as_u8));
		}

	      if (PREDICT_FALSE (b3->flags & VLIB_BUFFER_IS_TRACED))
		{
		  sr_policy_rewrite_trace_t *tr =
		    vlib_add_trace (vm, node, b3, sizeof (*tr));
		  clib_memcpy_fast (tr->src.as_u8, ip3->src_address.as_u8,
			       sizeof (tr->src.as_u8));
		  clib_memcpy_fast (tr->dst.as_u8, ip3->dst_address.as_u8,
			       sizeof (tr->dst.as_u8));
		}
	    }

	  encap_pkts += 4;
	  vlib_validate_buffer_enqueue_x4 (vm, node, next_index, to_next,
					   n_left_to_next, bi0, bi1, bi2, bi3,
					   next0, next1, next2, next3);
	}

      /* Single loop for potentially the last three packets */
      while (n_left_from > 0 && n_left_to_next > 0)
	{
	  u32 bi0;
	  vlib_buffer_t *b0;
	  ip6_header_t *ip0 = 0;
	  ip6_sr_header_t *sr0;
	  ethernet_header_t *en0;
	  ip6_sr_policy_t *sp0;
	  ip6_sr_sl_t *sl0;
	  u32 next0 = SR_POLICY_REWRITE_NEXT_IP6_LOOKUP;

	  bi0 = from[0];
	  to_next[0] = bi0;
	  from += 1;
	  to_next += 1;
	  n_left_from -= 1;
	  n_left_to_next -= 1;
	  b0 = vlib_get_buffer (vm, bi0);

	  /* Find the SR policy */
	  sp0 = pool_elt_at_index (sm->sr_policies,
				   sm->sw_iface_sr_policies[vnet_buffer
							    (b0)->sw_if_index
							    [VLIB_RX]]);

	  /* In case there is more than one SL, LB among them */
	  if (vec_len (sp0->segments_lists) == 1)
	    vnet_buffer (b0)->ip.adj_index[VLIB_TX] = sp0->segments_lists[0];
	  else
	    {
	      vnet_buffer (b0)->ip.flow_hash = l2_flow_hash (b0);
	      vnet_buffer (b0)->ip.adj_index[VLIB_TX] =
		sp0->segments_lists[(vnet_buffer (b0)->ip.flow_hash &
				     (vec_len (sp0->segments_lists) - 1))];
	    }
	  sl0 =
	    pool_elt_at_index (sm->sid_lists,
			       vnet_buffer (b0)->ip.adj_index[VLIB_TX]);
	  ASSERT (b0->current_data + VLIB_BUFFER_PRE_DATA_SIZE >=
		  vec_len (sl0->rewrite));

	  en0 = vlib_buffer_get_current (b0);

	  clib_memcpy_fast (((u8 *) en0) - vec_len (sl0->rewrite), sl0->rewrite,
		       vec_len (sl0->rewrite));

	  vlib_buffer_advance (b0, -(word) vec_len (sl0->rewrite));

	  ip0 = vlib_buffer_get_current (b0);

	  ip0->payload_length =
	    clib_host_to_net_u16 (b0->current_length - sizeof (ip6_header_t));

	  if (ip0->protocol == IP_PROTOCOL_IPV6_ROUTE)
	    {
	      sr0 = (void *) (ip0 + 1);
	      sr0->protocol = IP_PROTOCOL_IP6_NONXT;
	    }
	  else
	    ip0->protocol = IP_PROTOCOL_IP6_NONXT;

	  if (PREDICT_FALSE (node->flags & VLIB_NODE_FLAG_TRACE) &&
	      PREDICT_FALSE (b0->flags & VLIB_BUFFER_IS_TRACED))
	    {
	      sr_policy_rewrite_trace_t *tr =
		vlib_add_trace (vm, node, b0, sizeof (*tr));
	      clib_memcpy_fast (tr->src.as_u8, ip0->src_address.as_u8,
			   sizeof (tr->src.as_u8));
	      clib_memcpy_fast (tr->dst.as_u8, ip0->dst_address.as_u8,
			   sizeof (tr->dst.as_u8));
	    }

	  encap_pkts++;
	  vlib_validate_buffer_enqueue_x1 (vm, node, next_index, to_next,
					   n_left_to_next, bi0, next0);
	}

      vlib_put_next_frame (vm, node, next_index, n_left_to_next);
    }

  /* Update counters */
  vlib_node_increment_counter (vm, sr_policy_rewrite_encaps_node.index,
			       SR_POLICY_REWRITE_ERROR_COUNTER_TOTAL,
			       encap_pkts);
  vlib_node_increment_counter (vm, sr_policy_rewrite_encaps_node.index,
			       SR_POLICY_REWRITE_ERROR_COUNTER_BSID,
			       bsid_pkts);

  return from_frame->n_vectors;
}

/* *INDENT-OFF* */
VLIB_REGISTER_NODE (sr_policy_rewrite_encaps_l2_node) = {
  .function = sr_policy_rewrite_encaps_l2,
  .name = "sr-pl-rewrite-encaps-l2",
  .vector_size = sizeof (u32),
  .format_trace = format_sr_policy_rewrite_trace,
  .type = VLIB_NODE_TYPE_INTERNAL,
  .n_errors = SR_POLICY_REWRITE_N_ERROR,
  .error_strings = sr_policy_rewrite_error_strings,
  .n_next_nodes = SR_POLICY_REWRITE_N_NEXT,
  .next_nodes = {
#define _(s,n) [SR_POLICY_REWRITE_NEXT_##s] = n,
    foreach_sr_policy_rewrite_next
#undef _
  },
};
/* *INDENT-ON* */

/**
 * @brief Graph node for applying a SR policy into a packet. SRH insertion.
 */
static uword
sr_policy_rewrite_insert (vlib_main_t * vm, vlib_node_runtime_t * node,
			  vlib_frame_t * from_frame)
{
  ip6_sr_main_t *sm = &sr_main;
  u32 n_left_from, next_index, *from, *to_next;

  from = vlib_frame_vector_args (from_frame);
  n_left_from = from_frame->n_vectors;

  next_index = node->cached_next_index;

  int insert_pkts = 0, bsid_pkts = 0;

  while (n_left_from > 0)
    {
      u32 n_left_to_next;

      vlib_get_next_frame (vm, node, next_index, to_next, n_left_to_next);

      /* Quad - Loop */
      while (n_left_from >= 8 && n_left_to_next >= 4)
	{
	  u32 bi0, bi1, bi2, bi3;
	  vlib_buffer_t *b0, *b1, *b2, *b3;
	  u32 next0, next1, next2, next3;
	  next0 = next1 = next2 = next3 = SR_POLICY_REWRITE_NEXT_IP6_LOOKUP;
	  ip6_header_t *ip0, *ip1, *ip2, *ip3;
	  ip6_sr_header_t *sr0, *sr1, *sr2, *sr3;
	  ip6_sr_sl_t *sl0, *sl1, *sl2, *sl3;
	  u16 new_l0, new_l1, new_l2, new_l3;

	  /* Prefetch next iteration. */
	  {
	    vlib_buffer_t *p4, *p5, *p6, *p7;

	    p4 = vlib_get_buffer (vm, from[4]);
	    p5 = vlib_get_buffer (vm, from[5]);
	    p6 = vlib_get_buffer (vm, from[6]);
	    p7 = vlib_get_buffer (vm, from[7]);

	    /* Prefetch the buffer header and packet for the N+2 loop iteration */
	    vlib_prefetch_buffer_header (p4, LOAD);
	    vlib_prefetch_buffer_header (p5, LOAD);
	    vlib_prefetch_buffer_header (p6, LOAD);
	    vlib_prefetch_buffer_header (p7, LOAD);

	    CLIB_PREFETCH (p4->data, CLIB_CACHE_LINE_BYTES, STORE);
	    CLIB_PREFETCH (p5->data, CLIB_CACHE_LINE_BYTES, STORE);
	    CLIB_PREFETCH (p6->data, CLIB_CACHE_LINE_BYTES, STORE);
	    CLIB_PREFETCH (p7->data, CLIB_CACHE_LINE_BYTES, STORE);
	  }

	  to_next[0] = bi0 = from[0];
	  to_next[1] = bi1 = from[1];
	  to_next[2] = bi2 = from[2];
	  to_next[3] = bi3 = from[3];
	  from += 4;
	  to_next += 4;
	  n_left_from -= 4;
	  n_left_to_next -= 4;

	  b0 = vlib_get_buffer (vm, bi0);
	  b1 = vlib_get_buffer (vm, bi1);
	  b2 = vlib_get_buffer (vm, bi2);
	  b3 = vlib_get_buffer (vm, bi3);

	  sl0 =
	    pool_elt_at_index (sm->sid_lists,
			       vnet_buffer (b0)->ip.adj_index[VLIB_TX]);
	  sl1 =
	    pool_elt_at_index (sm->sid_lists,
			       vnet_buffer (b1)->ip.adj_index[VLIB_TX]);
	  sl2 =
	    pool_elt_at_index (sm->sid_lists,
			       vnet_buffer (b2)->ip.adj_index[VLIB_TX]);
	  sl3 =
	    pool_elt_at_index (sm->sid_lists,
			       vnet_buffer (b3)->ip.adj_index[VLIB_TX]);
	  ASSERT (b0->current_data + VLIB_BUFFER_PRE_DATA_SIZE >=
		  vec_len (sl0->rewrite));
	  ASSERT (b1->current_data + VLIB_BUFFER_PRE_DATA_SIZE >=
		  vec_len (sl1->rewrite));
	  ASSERT (b2->current_data + VLIB_BUFFER_PRE_DATA_SIZE >=
		  vec_len (sl2->rewrite));
	  ASSERT (b3->current_data + VLIB_BUFFER_PRE_DATA_SIZE >=
		  vec_len (sl3->rewrite));

	  ip0 = vlib_buffer_get_current (b0);
	  ip1 = vlib_buffer_get_current (b1);
	  ip2 = vlib_buffer_get_current (b2);
	  ip3 = vlib_buffer_get_current (b3);

	  if (ip0->protocol == IP_PROTOCOL_IP6_HOP_BY_HOP_OPTIONS)
	    sr0 =
	      (ip6_sr_header_t *) (((void *) (ip0 + 1)) +
				   ip6_ext_header_len (ip0 + 1));
	  else
	    sr0 = (ip6_sr_header_t *) (ip0 + 1);

	  if (ip1->protocol == IP_PROTOCOL_IP6_HOP_BY_HOP_OPTIONS)
	    sr1 =
	      (ip6_sr_header_t *) (((void *) (ip1 + 1)) +
				   ip6_ext_header_len (ip1 + 1));
	  else
	    sr1 = (ip6_sr_header_t *) (ip1 + 1);

	  if (ip2->protocol == IP_PROTOCOL_IP6_HOP_BY_HOP_OPTIONS)
	    sr2 =
	      (ip6_sr_header_t *) (((void *) (ip2 + 1)) +
				   ip6_ext_header_len (ip2 + 1));
	  else
	    sr2 = (ip6_sr_header_t *) (ip2 + 1);

	  if (ip3->protocol == IP_PROTOCOL_IP6_HOP_BY_HOP_OPTIONS)
	    sr3 =
	      (ip6_sr_header_t *) (((void *) (ip3 + 1)) +
				   ip6_ext_header_len (ip3 + 1));
	  else
	    sr3 = (ip6_sr_header_t *) (ip3 + 1);

	  clib_memcpy_fast ((u8 *) ip0 - vec_len (sl0->rewrite), (u8 *) ip0,
		       (void *) sr0 - (void *) ip0);
	  clib_memcpy_fast ((u8 *) ip1 - vec_len (sl1->rewrite), (u8 *) ip1,
		       (void *) sr1 - (void *) ip1);
	  clib_memcpy_fast ((u8 *) ip2 - vec_len (sl2->rewrite), (u8 *) ip2,
		       (void *) sr2 - (void *) ip2);
	  clib_memcpy_fast ((u8 *) ip3 - vec_len (sl3->rewrite), (u8 *) ip3,
		       (void *) sr3 - (void *) ip3);

	  clib_memcpy_fast (((u8 *) sr0 - vec_len (sl0->rewrite)), sl0->rewrite,
		       vec_len (sl0->rewrite));
	  clib_memcpy_fast (((u8 *) sr1 - vec_len (sl1->rewrite)), sl1->rewrite,
		       vec_len (sl1->rewrite));
	  clib_memcpy_fast (((u8 *) sr2 - vec_len (sl2->rewrite)), sl2->rewrite,
		       vec_len (sl2->rewrite));
	  clib_memcpy_fast (((u8 *) sr3 - vec_len (sl3->rewrite)), sl3->rewrite,
		       vec_len (sl3->rewrite));

	  vlib_buffer_advance (b0, -(word) vec_len (sl0->rewrite));
	  vlib_buffer_advance (b1, -(word) vec_len (sl1->rewrite));
	  vlib_buffer_advance (b2, -(word) vec_len (sl2->rewrite));
	  vlib_buffer_advance (b3, -(word) vec_len (sl3->rewrite));

	  ip0 = ((void *) ip0) - vec_len (sl0->rewrite);
	  ip1 = ((void *) ip1) - vec_len (sl1->rewrite);
	  ip2 = ((void *) ip2) - vec_len (sl2->rewrite);
	  ip3 = ((void *) ip3) - vec_len (sl3->rewrite);

	  ip0->hop_limit -= 1;
	  ip1->hop_limit -= 1;
	  ip2->hop_limit -= 1;
	  ip3->hop_limit -= 1;

	  new_l0 =
	    clib_net_to_host_u16 (ip0->payload_length) +
	    vec_len (sl0->rewrite);
	  new_l1 =
	    clib_net_to_host_u16 (ip1->payload_length) +
	    vec_len (sl1->rewrite);
	  new_l2 =
	    clib_net_to_host_u16 (ip2->payload_length) +
	    vec_len (sl2->rewrite);
	  new_l3 =
	    clib_net_to_host_u16 (ip3->payload_length) +
	    vec_len (sl3->rewrite);

	  ip0->payload_length = clib_host_to_net_u16 (new_l0);
	  ip1->payload_length = clib_host_to_net_u16 (new_l1);
	  ip2->payload_length = clib_host_to_net_u16 (new_l2);
	  ip3->payload_length = clib_host_to_net_u16 (new_l3);

	  sr0 = ((void *) sr0) - vec_len (sl0->rewrite);
	  sr1 = ((void *) sr1) - vec_len (sl1->rewrite);
	  sr2 = ((void *) sr2) - vec_len (sl2->rewrite);
	  sr3 = ((void *) sr3) - vec_len (sl3->rewrite);

	  sr0->segments->as_u64[0] = ip0->dst_address.as_u64[0];
	  sr0->segments->as_u64[1] = ip0->dst_address.as_u64[1];
	  sr1->segments->as_u64[0] = ip1->dst_address.as_u64[0];
	  sr1->segments->as_u64[1] = ip1->dst_address.as_u64[1];
	  sr2->segments->as_u64[0] = ip2->dst_address.as_u64[0];
	  sr2->segments->as_u64[1] = ip2->dst_address.as_u64[1];
	  sr3->segments->as_u64[0] = ip3->dst_address.as_u64[0];
	  sr3->segments->as_u64[1] = ip3->dst_address.as_u64[1];

	  ip0->dst_address.as_u64[0] =
	    (sr0->segments + sr0->segments_left)->as_u64[0];
	  ip0->dst_address.as_u64[1] =
	    (sr0->segments + sr0->segments_left)->as_u64[1];
	  ip1->dst_address.as_u64[0] =
	    (sr1->segments + sr1->segments_left)->as_u64[0];
	  ip1->dst_address.as_u64[1] =
	    (sr1->segments + sr1->segments_left)->as_u64[1];
	  ip2->dst_address.as_u64[0] =
	    (sr2->segments + sr2->segments_left)->as_u64[0];
	  ip2->dst_address.as_u64[1] =
	    (sr2->segments + sr2->segments_left)->as_u64[1];
	  ip3->dst_address.as_u64[0] =
	    (sr3->segments + sr3->segments_left)->as_u64[0];
	  ip3->dst_address.as_u64[1] =
	    (sr3->segments + sr3->segments_left)->as_u64[1];

	  ip6_ext_header_t *ip_ext;
	  if (ip0 + 1 == (void *) sr0)
	    {
	      sr0->protocol = ip0->protocol;
	      ip0->protocol = IP_PROTOCOL_IPV6_ROUTE;
	    }
	  else
	    {
	      ip_ext = (void *) (ip0 + 1);
	      sr0->protocol = ip_ext->next_hdr;
	      ip_ext->next_hdr = IP_PROTOCOL_IPV6_ROUTE;
	    }

	  if (ip1 + 1 == (void *) sr1)
	    {
	      sr1->protocol = ip1->protocol;
	      ip1->protocol = IP_PROTOCOL_IPV6_ROUTE;
	    }
	  else
	    {
	      ip_ext = (void *) (ip2 + 1);
	      sr2->protocol = ip_ext->next_hdr;
	      ip_ext->next_hdr = IP_PROTOCOL_IPV6_ROUTE;
	    }

	  if (ip2 + 1 == (void *) sr2)
	    {
	      sr2->protocol = ip2->protocol;
	      ip2->protocol = IP_PROTOCOL_IPV6_ROUTE;
	    }
	  else
	    {
	      ip_ext = (void *) (ip2 + 1);
	      sr2->protocol = ip_ext->next_hdr;
	      ip_ext->next_hdr = IP_PROTOCOL_IPV6_ROUTE;
	    }

	  if (ip3 + 1 == (void *) sr3)
	    {
	      sr3->protocol = ip3->protocol;
	      ip3->protocol = IP_PROTOCOL_IPV6_ROUTE;
	    }
	  else
	    {
	      ip_ext = (void *) (ip3 + 1);
	      sr3->protocol = ip_ext->next_hdr;
	      ip_ext->next_hdr = IP_PROTOCOL_IPV6_ROUTE;
	    }

	  insert_pkts += 4;

	  if (PREDICT_FALSE ((node->flags & VLIB_NODE_FLAG_TRACE)))
	    {
	      if (PREDICT_FALSE (b0->flags & VLIB_BUFFER_IS_TRACED))
		{
		  sr_policy_rewrite_trace_t *tr =
		    vlib_add_trace (vm, node, b0, sizeof (*tr));
		  clib_memcpy_fast (tr->src.as_u8, ip0->src_address.as_u8,
			       sizeof (tr->src.as_u8));
		  clib_memcpy_fast (tr->dst.as_u8, ip0->dst_address.as_u8,
			       sizeof (tr->dst.as_u8));
		}

	      if (PREDICT_FALSE (b1->flags & VLIB_BUFFER_IS_TRACED))
		{
		  sr_policy_rewrite_trace_t *tr =
		    vlib_add_trace (vm, node, b1, sizeof (*tr));
		  clib_memcpy_fast (tr->src.as_u8, ip1->src_address.as_u8,
			       sizeof (tr->src.as_u8));
		  clib_memcpy_fast (tr->dst.as_u8, ip1->dst_address.as_u8,
			       sizeof (tr->dst.as_u8));
		}

	      if (PREDICT_FALSE (b2->flags & VLIB_BUFFER_IS_TRACED))
		{
		  sr_policy_rewrite_trace_t *tr =
		    vlib_add_trace (vm, node, b2, sizeof (*tr));
		  clib_memcpy_fast (tr->src.as_u8, ip2->src_address.as_u8,
			       sizeof (tr->src.as_u8));
		  clib_memcpy_fast (tr->dst.as_u8, ip2->dst_address.as_u8,
			       sizeof (tr->dst.as_u8));
		}

	      if (PREDICT_FALSE (b3->flags & VLIB_BUFFER_IS_TRACED))
		{
		  sr_policy_rewrite_trace_t *tr =
		    vlib_add_trace (vm, node, b3, sizeof (*tr));
		  clib_memcpy_fast (tr->src.as_u8, ip3->src_address.as_u8,
			       sizeof (tr->src.as_u8));
		  clib_memcpy_fast (tr->dst.as_u8, ip3->dst_address.as_u8,
			       sizeof (tr->dst.as_u8));
		}
	    }

	  vlib_validate_buffer_enqueue_x4 (vm, node, next_index, to_next,
					   n_left_to_next, bi0, bi1, bi2, bi3,
					   next0, next1, next2, next3);
	}

      /* Single loop for potentially the last three packets */
      while (n_left_from > 0 && n_left_to_next > 0)
	{
	  u32 bi0;
	  vlib_buffer_t *b0;
	  ip6_header_t *ip0 = 0;
	  ip6_sr_header_t *sr0 = 0;
	  ip6_sr_sl_t *sl0;
	  u32 next0 = SR_POLICY_REWRITE_NEXT_IP6_LOOKUP;
	  u16 new_l0 = 0;

	  bi0 = from[0];
	  to_next[0] = bi0;
	  from += 1;
	  to_next += 1;
	  n_left_from -= 1;
	  n_left_to_next -= 1;

	  b0 = vlib_get_buffer (vm, bi0);
	  sl0 =
	    pool_elt_at_index (sm->sid_lists,
			       vnet_buffer (b0)->ip.adj_index[VLIB_TX]);
	  ASSERT (b0->current_data + VLIB_BUFFER_PRE_DATA_SIZE >=
		  vec_len (sl0->rewrite));

	  ip0 = vlib_buffer_get_current (b0);

	  if (ip0->protocol == IP_PROTOCOL_IP6_HOP_BY_HOP_OPTIONS)
	    sr0 =
	      (ip6_sr_header_t *) (((void *) (ip0 + 1)) +
				   ip6_ext_header_len (ip0 + 1));
	  else
	    sr0 = (ip6_sr_header_t *) (ip0 + 1);

	  clib_memcpy_fast ((u8 *) ip0 - vec_len (sl0->rewrite), (u8 *) ip0,
		       (void *) sr0 - (void *) ip0);
	  clib_memcpy_fast (((u8 *) sr0 - vec_len (sl0->rewrite)), sl0->rewrite,
		       vec_len (sl0->rewrite));

	  vlib_buffer_advance (b0, -(word) vec_len (sl0->rewrite));

	  ip0 = ((void *) ip0) - vec_len (sl0->rewrite);
	  ip0->hop_limit -= 1;
	  new_l0 =
	    clib_net_to_host_u16 (ip0->payload_length) +
	    vec_len (sl0->rewrite);
	  ip0->payload_length = clib_host_to_net_u16 (new_l0);

          // LOOK he is adding to last one destination address
	  sr0 = ((void *) sr0) - vec_len (sl0->rewrite);
	  sr0->segments->as_u64[0] = ip0->dst_address.as_u64[0];
	  sr0->segments->as_u64[1] = ip0->dst_address.as_u64[1];

	  ip0->dst_address.as_u64[0] =
	    (sr0->segments + sr0->segments_left)->as_u64[0];
	  ip0->dst_address.as_u64[1] =
	    (sr0->segments + sr0->segments_left)->as_u64[1];

	  if (ip0 + 1 == (void *) sr0)
	    {
	      sr0->protocol = ip0->protocol;
	      ip0->protocol = IP_PROTOCOL_IPV6_ROUTE;
	    }
	  else
	    {
	      ip6_ext_header_t *ip_ext = (void *) (ip0 + 1);
	      sr0->protocol = ip_ext->next_hdr;
	      ip_ext->next_hdr = IP_PROTOCOL_IPV6_ROUTE;
	    }

	  if (PREDICT_FALSE (node->flags & VLIB_NODE_FLAG_TRACE) &&
	      PREDICT_FALSE (b0->flags & VLIB_BUFFER_IS_TRACED))
	    {
	      sr_policy_rewrite_trace_t *tr =
		vlib_add_trace (vm, node, b0, sizeof (*tr));
	      clib_memcpy_fast (tr->src.as_u8, ip0->src_address.as_u8,
			   sizeof (tr->src.as_u8));
	      clib_memcpy_fast (tr->dst.as_u8, ip0->dst_address.as_u8,
			   sizeof (tr->dst.as_u8));
	    }

	  insert_pkts++;

	  vlib_validate_buffer_enqueue_x1 (vm, node, next_index, to_next,
					   n_left_to_next, bi0, next0);
	}

      vlib_put_next_frame (vm, node, next_index, n_left_to_next);
    }

  /* Update counters */
  vlib_node_increment_counter (vm, sr_policy_rewrite_insert_node.index,
			       SR_POLICY_REWRITE_ERROR_COUNTER_TOTAL,
			       insert_pkts);
  vlib_node_increment_counter (vm, sr_policy_rewrite_insert_node.index,
			       SR_POLICY_REWRITE_ERROR_COUNTER_BSID,
			       bsid_pkts);
  return from_frame->n_vectors;
}

/* *INDENT-OFF* */
VLIB_REGISTER_NODE (sr_policy_rewrite_insert_node) = {
  .function = sr_policy_rewrite_insert,
  .name = "sr-pl-rewrite-insert",
  .vector_size = sizeof (u32),
  .format_trace = format_sr_policy_rewrite_trace,
  .type = VLIB_NODE_TYPE_INTERNAL,
  .n_errors = SR_POLICY_REWRITE_N_ERROR,
  .error_strings = sr_policy_rewrite_error_strings,
  .n_next_nodes = SR_POLICY_REWRITE_N_NEXT,
  .next_nodes = {
#define _(s,n) [SR_POLICY_REWRITE_NEXT_##s] = n,
    foreach_sr_policy_rewrite_next
#undef _
  },
};
/* *INDENT-ON* */

/**
 * @brief Graph node for applying a SR policy into a packet. BSID - SRH insertion.
 */
static uword
sr_policy_rewrite_b_insert (vlib_main_t * vm, vlib_node_runtime_t * node,
			    vlib_frame_t * from_frame)
{
  ip6_sr_main_t *sm = &sr_main;
  u32 n_left_from, next_index, *from, *to_next;

  from = vlib_frame_vector_args (from_frame);
  n_left_from = from_frame->n_vectors;

  next_index = node->cached_next_index;

  int insert_pkts = 0, bsid_pkts = 0;

  while (n_left_from > 0)
    {
      u32 n_left_to_next;

      vlib_get_next_frame (vm, node, next_index, to_next, n_left_to_next);

      /* Quad - Loop */
      while (n_left_from >= 8 && n_left_to_next >= 4)
	{
	  u32 bi0, bi1, bi2, bi3;
	  vlib_buffer_t *b0, *b1, *b2, *b3;
	  u32 next0, next1, next2, next3;
	  next0 = next1 = next2 = next3 = SR_POLICY_REWRITE_NEXT_IP6_LOOKUP;
	  ip6_header_t *ip0, *ip1, *ip2, *ip3;
	  ip6_sr_header_t *sr0, *sr1, *sr2, *sr3;
	  ip6_sr_sl_t *sl0, *sl1, *sl2, *sl3;
	  u16 new_l0, new_l1, new_l2, new_l3;

	  /* Prefetch next iteration. */
	  {
	    vlib_buffer_t *p4, *p5, *p6, *p7;

	    p4 = vlib_get_buffer (vm, from[4]);
	    p5 = vlib_get_buffer (vm, from[5]);
	    p6 = vlib_get_buffer (vm, from[6]);
	    p7 = vlib_get_buffer (vm, from[7]);

	    /* Prefetch the buffer header and packet for the N+2 loop iteration */
	    vlib_prefetch_buffer_header (p4, LOAD);
	    vlib_prefetch_buffer_header (p5, LOAD);
	    vlib_prefetch_buffer_header (p6, LOAD);
	    vlib_prefetch_buffer_header (p7, LOAD);

	    CLIB_PREFETCH (p4->data, CLIB_CACHE_LINE_BYTES, STORE);
	    CLIB_PREFETCH (p5->data, CLIB_CACHE_LINE_BYTES, STORE);
	    CLIB_PREFETCH (p6->data, CLIB_CACHE_LINE_BYTES, STORE);
	    CLIB_PREFETCH (p7->data, CLIB_CACHE_LINE_BYTES, STORE);
	  }

	  to_next[0] = bi0 = from[0];
	  to_next[1] = bi1 = from[1];
	  to_next[2] = bi2 = from[2];
	  to_next[3] = bi3 = from[3];
	  from += 4;
	  to_next += 4;
	  n_left_from -= 4;
	  n_left_to_next -= 4;

	  b0 = vlib_get_buffer (vm, bi0);
	  b1 = vlib_get_buffer (vm, bi1);
	  b2 = vlib_get_buffer (vm, bi2);
	  b3 = vlib_get_buffer (vm, bi3);

	  sl0 =
	    pool_elt_at_index (sm->sid_lists,
			       vnet_buffer (b0)->ip.adj_index[VLIB_TX]);
	  sl1 =
	    pool_elt_at_index (sm->sid_lists,
			       vnet_buffer (b1)->ip.adj_index[VLIB_TX]);
	  sl2 =
	    pool_elt_at_index (sm->sid_lists,
			       vnet_buffer (b2)->ip.adj_index[VLIB_TX]);
	  sl3 =
	    pool_elt_at_index (sm->sid_lists,
			       vnet_buffer (b3)->ip.adj_index[VLIB_TX]);
	  ASSERT (b0->current_data + VLIB_BUFFER_PRE_DATA_SIZE >=
		  vec_len (sl0->rewrite_bsid));
	  ASSERT (b1->current_data + VLIB_BUFFER_PRE_DATA_SIZE >=
		  vec_len (sl1->rewrite_bsid));
	  ASSERT (b2->current_data + VLIB_BUFFER_PRE_DATA_SIZE >=
		  vec_len (sl2->rewrite_bsid));
	  ASSERT (b3->current_data + VLIB_BUFFER_PRE_DATA_SIZE >=
		  vec_len (sl3->rewrite_bsid));

	  ip0 = vlib_buffer_get_current (b0);
	  ip1 = vlib_buffer_get_current (b1);
	  ip2 = vlib_buffer_get_current (b2);
	  ip3 = vlib_buffer_get_current (b3);

	  if (ip0->protocol == IP_PROTOCOL_IP6_HOP_BY_HOP_OPTIONS)
	    sr0 =
	      (ip6_sr_header_t *) (((void *) (ip0 + 1)) +
				   ip6_ext_header_len (ip0 + 1));
	  else
	    sr0 = (ip6_sr_header_t *) (ip0 + 1);

	  if (ip1->protocol == IP_PROTOCOL_IP6_HOP_BY_HOP_OPTIONS)
	    sr1 =
	      (ip6_sr_header_t *) (((void *) (ip1 + 1)) +
				   ip6_ext_header_len (ip1 + 1));
	  else
	    sr1 = (ip6_sr_header_t *) (ip1 + 1);

	  if (ip2->protocol == IP_PROTOCOL_IP6_HOP_BY_HOP_OPTIONS)
	    sr2 =
	      (ip6_sr_header_t *) (((void *) (ip2 + 1)) +
				   ip6_ext_header_len (ip2 + 1));
	  else
	    sr2 = (ip6_sr_header_t *) (ip2 + 1);

	  if (ip3->protocol == IP_PROTOCOL_IP6_HOP_BY_HOP_OPTIONS)
	    sr3 =
	      (ip6_sr_header_t *) (((void *) (ip3 + 1)) +
				   ip6_ext_header_len (ip3 + 1));
	  else
	    sr3 = (ip6_sr_header_t *) (ip3 + 1);

	  clib_memcpy_fast ((u8 *) ip0 - vec_len (sl0->rewrite_bsid), (u8 *) ip0,
		       (void *) sr0 - (void *) ip0);
	  clib_memcpy_fast ((u8 *) ip1 - vec_len (sl1->rewrite_bsid), (u8 *) ip1,
		       (void *) sr1 - (void *) ip1);
	  clib_memcpy_fast ((u8 *) ip2 - vec_len (sl2->rewrite_bsid), (u8 *) ip2,
		       (void *) sr2 - (void *) ip2);
	  clib_memcpy_fast ((u8 *) ip3 - vec_len (sl3->rewrite_bsid), (u8 *) ip3,
		       (void *) sr3 - (void *) ip3);

	  clib_memcpy_fast (((u8 *) sr0 - vec_len (sl0->rewrite_bsid)),
		       sl0->rewrite_bsid, vec_len (sl0->rewrite_bsid));
	  clib_memcpy_fast (((u8 *) sr1 - vec_len (sl1->rewrite_bsid)),
		       sl1->rewrite_bsid, vec_len (sl1->rewrite_bsid));
	  clib_memcpy_fast (((u8 *) sr2 - vec_len (sl2->rewrite_bsid)),
		       sl2->rewrite_bsid, vec_len (sl2->rewrite_bsid));
	  clib_memcpy_fast (((u8 *) sr3 - vec_len (sl3->rewrite_bsid)),
		       sl3->rewrite_bsid, vec_len (sl3->rewrite_bsid));

	  vlib_buffer_advance (b0, -(word) vec_len (sl0->rewrite_bsid));
	  vlib_buffer_advance (b1, -(word) vec_len (sl1->rewrite_bsid));
	  vlib_buffer_advance (b2, -(word) vec_len (sl2->rewrite_bsid));
	  vlib_buffer_advance (b3, -(word) vec_len (sl3->rewrite_bsid));

	  ip0 = ((void *) ip0) - vec_len (sl0->rewrite_bsid);
	  ip1 = ((void *) ip1) - vec_len (sl1->rewrite_bsid);
	  ip2 = ((void *) ip2) - vec_len (sl2->rewrite_bsid);
	  ip3 = ((void *) ip3) - vec_len (sl3->rewrite_bsid);

	  ip0->hop_limit -= 1;
	  ip1->hop_limit -= 1;
	  ip2->hop_limit -= 1;
	  ip3->hop_limit -= 1;

	  new_l0 =
	    clib_net_to_host_u16 (ip0->payload_length) +
	    vec_len (sl0->rewrite_bsid);
	  new_l1 =
	    clib_net_to_host_u16 (ip1->payload_length) +
	    vec_len (sl1->rewrite_bsid);
	  new_l2 =
	    clib_net_to_host_u16 (ip2->payload_length) +
	    vec_len (sl2->rewrite_bsid);
	  new_l3 =
	    clib_net_to_host_u16 (ip3->payload_length) +
	    vec_len (sl3->rewrite_bsid);

	  ip0->payload_length = clib_host_to_net_u16 (new_l0);
	  ip1->payload_length = clib_host_to_net_u16 (new_l1);
	  ip2->payload_length = clib_host_to_net_u16 (new_l2);
	  ip3->payload_length = clib_host_to_net_u16 (new_l3);

	  sr0 = ((void *) sr0) - vec_len (sl0->rewrite_bsid);
	  sr1 = ((void *) sr1) - vec_len (sl1->rewrite_bsid);
	  sr2 = ((void *) sr2) - vec_len (sl2->rewrite_bsid);
	  sr3 = ((void *) sr3) - vec_len (sl3->rewrite_bsid);

	  ip0->dst_address.as_u64[0] =
	    (sr0->segments + sr0->segments_left)->as_u64[0];
	  ip0->dst_address.as_u64[1] =
	    (sr0->segments + sr0->segments_left)->as_u64[1];
	  ip1->dst_address.as_u64[0] =
	    (sr1->segments + sr1->segments_left)->as_u64[0];
	  ip1->dst_address.as_u64[1] =
	    (sr1->segments + sr1->segments_left)->as_u64[1];
	  ip2->dst_address.as_u64[0] =
	    (sr2->segments + sr2->segments_left)->as_u64[0];
	  ip2->dst_address.as_u64[1] =
	    (sr2->segments + sr2->segments_left)->as_u64[1];
	  ip3->dst_address.as_u64[0] =
	    (sr3->segments + sr3->segments_left)->as_u64[0];
	  ip3->dst_address.as_u64[1] =
	    (sr3->segments + sr3->segments_left)->as_u64[1];

	  ip6_ext_header_t *ip_ext;
	  if (ip0 + 1 == (void *) sr0)
	    {
	      sr0->protocol = ip0->protocol;
	      ip0->protocol = IP_PROTOCOL_IPV6_ROUTE;
	    }
	  else
	    {
	      ip_ext = (void *) (ip0 + 1);
	      sr0->protocol = ip_ext->next_hdr;
	      ip_ext->next_hdr = IP_PROTOCOL_IPV6_ROUTE;
	    }

	  if (ip1 + 1 == (void *) sr1)
	    {
	      sr1->protocol = ip1->protocol;
	      ip1->protocol = IP_PROTOCOL_IPV6_ROUTE;
	    }
	  else
	    {
	      ip_ext = (void *) (ip2 + 1);
	      sr2->protocol = ip_ext->next_hdr;
	      ip_ext->next_hdr = IP_PROTOCOL_IPV6_ROUTE;
	    }

	  if (ip2 + 1 == (void *) sr2)
	    {
	      sr2->protocol = ip2->protocol;
	      ip2->protocol = IP_PROTOCOL_IPV6_ROUTE;
	    }
	  else
	    {
	      ip_ext = (void *) (ip2 + 1);
	      sr2->protocol = ip_ext->next_hdr;
	      ip_ext->next_hdr = IP_PROTOCOL_IPV6_ROUTE;
	    }

	  if (ip3 + 1 == (void *) sr3)
	    {
	      sr3->protocol = ip3->protocol;
	      ip3->protocol = IP_PROTOCOL_IPV6_ROUTE;
	    }
	  else
	    {
	      ip_ext = (void *) (ip3 + 1);
	      sr3->protocol = ip_ext->next_hdr;
	      ip_ext->next_hdr = IP_PROTOCOL_IPV6_ROUTE;
	    }

	  insert_pkts += 4;

	  if (PREDICT_FALSE ((node->flags & VLIB_NODE_FLAG_TRACE)))
	    {
	      if (PREDICT_FALSE (b0->flags & VLIB_BUFFER_IS_TRACED))
		{
		  sr_policy_rewrite_trace_t *tr =
		    vlib_add_trace (vm, node, b0, sizeof (*tr));
		  clib_memcpy_fast (tr->src.as_u8, ip0->src_address.as_u8,
			       sizeof (tr->src.as_u8));
		  clib_memcpy_fast (tr->dst.as_u8, ip0->dst_address.as_u8,
			       sizeof (tr->dst.as_u8));
		}

	      if (PREDICT_FALSE (b1->flags & VLIB_BUFFER_IS_TRACED))
		{
		  sr_policy_rewrite_trace_t *tr =
		    vlib_add_trace (vm, node, b1, sizeof (*tr));
		  clib_memcpy_fast (tr->src.as_u8, ip1->src_address.as_u8,
			       sizeof (tr->src.as_u8));
		  clib_memcpy_fast (tr->dst.as_u8, ip1->dst_address.as_u8,
			       sizeof (tr->dst.as_u8));
		}

	      if (PREDICT_FALSE (b2->flags & VLIB_BUFFER_IS_TRACED))
		{
		  sr_policy_rewrite_trace_t *tr =
		    vlib_add_trace (vm, node, b2, sizeof (*tr));
		  clib_memcpy_fast (tr->src.as_u8, ip2->src_address.as_u8,
			       sizeof (tr->src.as_u8));
		  clib_memcpy_fast (tr->dst.as_u8, ip2->dst_address.as_u8,
			       sizeof (tr->dst.as_u8));
		}

	      if (PREDICT_FALSE (b3->flags & VLIB_BUFFER_IS_TRACED))
		{
		  sr_policy_rewrite_trace_t *tr =
		    vlib_add_trace (vm, node, b3, sizeof (*tr));
		  clib_memcpy_fast (tr->src.as_u8, ip3->src_address.as_u8,
			       sizeof (tr->src.as_u8));
		  clib_memcpy_fast (tr->dst.as_u8, ip3->dst_address.as_u8,
			       sizeof (tr->dst.as_u8));
		}
	    }

	  vlib_validate_buffer_enqueue_x4 (vm, node, next_index, to_next,
					   n_left_to_next, bi0, bi1, bi2, bi3,
					   next0, next1, next2, next3);
	}

      /* Single loop for potentially the last three packets */
      while (n_left_from > 0 && n_left_to_next > 0)
	{
	  u32 bi0;
	  vlib_buffer_t *b0;
	  ip6_header_t *ip0 = 0;
	  ip6_sr_header_t *sr0 = 0;
	  ip6_sr_sl_t *sl0;
	  u32 next0 = SR_POLICY_REWRITE_NEXT_IP6_LOOKUP;
	  u16 new_l0 = 0;

	  bi0 = from[0];
	  to_next[0] = bi0;
	  from += 1;
	  to_next += 1;
	  n_left_from -= 1;
	  n_left_to_next -= 1;

	  b0 = vlib_get_buffer (vm, bi0);
	  sl0 =
	    pool_elt_at_index (sm->sid_lists,
			       vnet_buffer (b0)->ip.adj_index[VLIB_TX]);
	  ASSERT (b0->current_data + VLIB_BUFFER_PRE_DATA_SIZE >=
		  vec_len (sl0->rewrite_bsid));

	  ip0 = vlib_buffer_get_current (b0);

	  if (ip0->protocol == IP_PROTOCOL_IP6_HOP_BY_HOP_OPTIONS)
	    sr0 =
	      (ip6_sr_header_t *) (((void *) (ip0 + 1)) +
				   ip6_ext_header_len (ip0 + 1));
	  else
	    sr0 = (ip6_sr_header_t *) (ip0 + 1);

	  clib_memcpy_fast ((u8 *) ip0 - vec_len (sl0->rewrite_bsid), (u8 *) ip0,
		       (void *) sr0 - (void *) ip0);
	  clib_memcpy_fast (((u8 *) sr0 - vec_len (sl0->rewrite_bsid)),
		       sl0->rewrite_bsid, vec_len (sl0->rewrite_bsid));

	  vlib_buffer_advance (b0, -(word) vec_len (sl0->rewrite_bsid));

	  ip0 = ((void *) ip0) - vec_len (sl0->rewrite_bsid);
	  ip0->hop_limit -= 1;
	  new_l0 =
	    clib_net_to_host_u16 (ip0->payload_length) +
	    vec_len (sl0->rewrite_bsid);
	  ip0->payload_length = clib_host_to_net_u16 (new_l0);

	  sr0 = ((void *) sr0) - vec_len (sl0->rewrite_bsid);

	  ip0->dst_address.as_u64[0] =
	    (sr0->segments + sr0->segments_left)->as_u64[0];
	  ip0->dst_address.as_u64[1] =
	    (sr0->segments + sr0->segments_left)->as_u64[1];

	  if (ip0 + 1 == (void *) sr0)
	    {
	      sr0->protocol = ip0->protocol;
	      ip0->protocol = IP_PROTOCOL_IPV6_ROUTE;
	    }
	  else
	    {
	      ip6_ext_header_t *ip_ext = (void *) (ip0 + 1);
	      sr0->protocol = ip_ext->next_hdr;
	      ip_ext->next_hdr = IP_PROTOCOL_IPV6_ROUTE;
	    }

	  if (PREDICT_FALSE (node->flags & VLIB_NODE_FLAG_TRACE) &&
	      PREDICT_FALSE (b0->flags & VLIB_BUFFER_IS_TRACED))
	    {
	      sr_policy_rewrite_trace_t *tr =
		vlib_add_trace (vm, node, b0, sizeof (*tr));
	      clib_memcpy_fast (tr->src.as_u8, ip0->src_address.as_u8,
			   sizeof (tr->src.as_u8));
	      clib_memcpy_fast (tr->dst.as_u8, ip0->dst_address.as_u8,
			   sizeof (tr->dst.as_u8));
	    }

	  insert_pkts++;

	  vlib_validate_buffer_enqueue_x1 (vm, node, next_index, to_next,
					   n_left_to_next, bi0, next0);
	}

      vlib_put_next_frame (vm, node, next_index, n_left_to_next);
    }

  /* Update counters */
  vlib_node_increment_counter (vm, sr_policy_rewrite_insert_node.index,
			       SR_POLICY_REWRITE_ERROR_COUNTER_TOTAL,
			       insert_pkts);
  vlib_node_increment_counter (vm, sr_policy_rewrite_insert_node.index,
			       SR_POLICY_REWRITE_ERROR_COUNTER_BSID,
			       bsid_pkts);
  return from_frame->n_vectors;
}

/* *INDENT-OFF* */
VLIB_REGISTER_NODE (sr_policy_rewrite_b_insert_node) = {
  .function = sr_policy_rewrite_b_insert,
  .name = "sr-pl-rewrite-b-insert",
  .vector_size = sizeof (u32),
  .format_trace = format_sr_policy_rewrite_trace,
  .type = VLIB_NODE_TYPE_INTERNAL,
  .n_errors = SR_POLICY_REWRITE_N_ERROR,
  .error_strings = sr_policy_rewrite_error_strings,
  .n_next_nodes = SR_POLICY_REWRITE_N_NEXT,
  .next_nodes = {
#define _(s,n) [SR_POLICY_REWRITE_NEXT_##s] = n,
    foreach_sr_policy_rewrite_next
#undef _
  },
};
/* *INDENT-ON* */

/**
 * @brief Function BSID encapsulation
 */
static_always_inline void
end_bsid_encaps_srh_processing (vlib_node_runtime_t * node,
				vlib_buffer_t * b0,
				ip6_header_t * ip0,
				ip6_sr_header_t * sr0, u32 * next0)
{
  ip6_address_t *new_dst0;

  if (PREDICT_FALSE (!sr0))
    goto error_bsid_encaps;

  if (PREDICT_TRUE (sr0->type == ROUTING_HEADER_TYPE_SR))
    {
      if (PREDICT_TRUE (sr0->segments_left != 0))
	{
	  sr0->segments_left -= 1;
	  new_dst0 = (ip6_address_t *) (sr0->segments);
	  new_dst0 += sr0->segments_left;
	  ip0->dst_address.as_u64[0] = new_dst0->as_u64[0];
	  ip0->dst_address.as_u64[1] = new_dst0->as_u64[1];
	  return;
	}
    }

error_bsid_encaps:
  *next0 = SR_POLICY_REWRITE_NEXT_ERROR;
  b0->error = node->errors[SR_POLICY_REWRITE_ERROR_BSID_ZERO];
}

/**
 * @brief Graph node for applying a SR policy BSID - Encapsulation
 */
static uword
sr_policy_rewrite_b_encaps (vlib_main_t * vm, vlib_node_runtime_t * node,
			    vlib_frame_t * from_frame)
{
  ip6_sr_main_t *sm = &sr_main;
  u32 n_left_from, next_index, *from, *to_next;

  from = vlib_frame_vector_args (from_frame);
  n_left_from = from_frame->n_vectors;

  next_index = node->cached_next_index;

  int encap_pkts = 0, bsid_pkts = 0;

  while (n_left_from > 0)
    {
      u32 n_left_to_next;

      vlib_get_next_frame (vm, node, next_index, to_next, n_left_to_next);

      /* Quad - Loop */
      while (n_left_from >= 8 && n_left_to_next >= 4)
	{
	  u32 bi0, bi1, bi2, bi3;
	  vlib_buffer_t *b0, *b1, *b2, *b3;
	  u32 next0, next1, next2, next3;
	  next0 = next1 = next2 = next3 = SR_POLICY_REWRITE_NEXT_IP6_LOOKUP;
	  ip6_header_t *ip0, *ip1, *ip2, *ip3;
	  ip6_header_t *ip0_encap, *ip1_encap, *ip2_encap, *ip3_encap;
	  ip6_sr_header_t *sr0, *sr1, *sr2, *sr3;
	  ip6_sr_sl_t *sl0, *sl1, *sl2, *sl3;

	  /* Prefetch next iteration. */
	  {
	    vlib_buffer_t *p4, *p5, *p6, *p7;

	    p4 = vlib_get_buffer (vm, from[4]);
	    p5 = vlib_get_buffer (vm, from[5]);
	    p6 = vlib_get_buffer (vm, from[6]);
	    p7 = vlib_get_buffer (vm, from[7]);

	    /* Prefetch the buffer header and packet for the N+2 loop iteration */
	    vlib_prefetch_buffer_header (p4, LOAD);
	    vlib_prefetch_buffer_header (p5, LOAD);
	    vlib_prefetch_buffer_header (p6, LOAD);
	    vlib_prefetch_buffer_header (p7, LOAD);

	    CLIB_PREFETCH (p4->data, CLIB_CACHE_LINE_BYTES, STORE);
	    CLIB_PREFETCH (p5->data, CLIB_CACHE_LINE_BYTES, STORE);
	    CLIB_PREFETCH (p6->data, CLIB_CACHE_LINE_BYTES, STORE);
	    CLIB_PREFETCH (p7->data, CLIB_CACHE_LINE_BYTES, STORE);
	  }

	  to_next[0] = bi0 = from[0];
	  to_next[1] = bi1 = from[1];
	  to_next[2] = bi2 = from[2];
	  to_next[3] = bi3 = from[3];
	  from += 4;
	  to_next += 4;
	  n_left_from -= 4;
	  n_left_to_next -= 4;

	  b0 = vlib_get_buffer (vm, bi0);
	  b1 = vlib_get_buffer (vm, bi1);
	  b2 = vlib_get_buffer (vm, bi2);
	  b3 = vlib_get_buffer (vm, bi3);

	  sl0 =
	    pool_elt_at_index (sm->sid_lists,
			       vnet_buffer (b0)->ip.adj_index[VLIB_TX]);
	  sl1 =
	    pool_elt_at_index (sm->sid_lists,
			       vnet_buffer (b1)->ip.adj_index[VLIB_TX]);
	  sl2 =
	    pool_elt_at_index (sm->sid_lists,
			       vnet_buffer (b2)->ip.adj_index[VLIB_TX]);
	  sl3 =
	    pool_elt_at_index (sm->sid_lists,
			       vnet_buffer (b3)->ip.adj_index[VLIB_TX]);
	  ASSERT (b0->current_data + VLIB_BUFFER_PRE_DATA_SIZE >=
		  vec_len (sl0->rewrite));
	  ASSERT (b1->current_data + VLIB_BUFFER_PRE_DATA_SIZE >=
		  vec_len (sl1->rewrite));
	  ASSERT (b2->current_data + VLIB_BUFFER_PRE_DATA_SIZE >=
		  vec_len (sl2->rewrite));
	  ASSERT (b3->current_data + VLIB_BUFFER_PRE_DATA_SIZE >=
		  vec_len (sl3->rewrite));

	  ip0_encap = vlib_buffer_get_current (b0);
	  ip1_encap = vlib_buffer_get_current (b1);
	  ip2_encap = vlib_buffer_get_current (b2);
	  ip3_encap = vlib_buffer_get_current (b3);

	  sr0 =
	    ip6_ext_header_find (vm, b0, ip0_encap, IP_PROTOCOL_IPV6_ROUTE,
				 NULL);
	  sr1 =
	    ip6_ext_header_find (vm, b1, ip1_encap, IP_PROTOCOL_IPV6_ROUTE,
				 NULL);
	  sr2 =
	    ip6_ext_header_find (vm, b2, ip2_encap, IP_PROTOCOL_IPV6_ROUTE,
				 NULL);
	  sr3 =
	    ip6_ext_header_find (vm, b3, ip3_encap, IP_PROTOCOL_IPV6_ROUTE,
				 NULL);

	  end_bsid_encaps_srh_processing (node, b0, ip0_encap, sr0, &next0);
	  end_bsid_encaps_srh_processing (node, b1, ip1_encap, sr1, &next1);
	  end_bsid_encaps_srh_processing (node, b2, ip2_encap, sr2, &next2);
	  end_bsid_encaps_srh_processing (node, b3, ip3_encap, sr3, &next3);

	  clib_memcpy_fast (((u8 *) ip0_encap) - vec_len (sl0->rewrite),
		       sl0->rewrite, vec_len (sl0->rewrite));
	  clib_memcpy_fast (((u8 *) ip1_encap) - vec_len (sl1->rewrite),
		       sl1->rewrite, vec_len (sl1->rewrite));
	  clib_memcpy_fast (((u8 *) ip2_encap) - vec_len (sl2->rewrite),
		       sl2->rewrite, vec_len (sl2->rewrite));
	  clib_memcpy_fast (((u8 *) ip3_encap) - vec_len (sl3->rewrite),
		       sl3->rewrite, vec_len (sl3->rewrite));

	  vlib_buffer_advance (b0, -(word) vec_len (sl0->rewrite));
	  vlib_buffer_advance (b1, -(word) vec_len (sl1->rewrite));
	  vlib_buffer_advance (b2, -(word) vec_len (sl2->rewrite));
	  vlib_buffer_advance (b3, -(word) vec_len (sl3->rewrite));

	  ip0 = vlib_buffer_get_current (b0);
	  ip1 = vlib_buffer_get_current (b1);
	  ip2 = vlib_buffer_get_current (b2);
	  ip3 = vlib_buffer_get_current (b3);

	  encaps_processing_v6 (node, b0, ip0, ip0_encap);
	  encaps_processing_v6 (node, b1, ip1, ip1_encap);
	  encaps_processing_v6 (node, b2, ip2, ip2_encap);
	  encaps_processing_v6 (node, b3, ip3, ip3_encap);

	  if (PREDICT_FALSE ((node->flags & VLIB_NODE_FLAG_TRACE)))
	    {
	      if (PREDICT_FALSE (b0->flags & VLIB_BUFFER_IS_TRACED))
		{
		  sr_policy_rewrite_trace_t *tr =
		    vlib_add_trace (vm, node, b0, sizeof (*tr));
		  clib_memcpy_fast (tr->src.as_u8, ip0->src_address.as_u8,
			       sizeof (tr->src.as_u8));
		  clib_memcpy_fast (tr->dst.as_u8, ip0->dst_address.as_u8,
			       sizeof (tr->dst.as_u8));
		}

	      if (PREDICT_FALSE (b1->flags & VLIB_BUFFER_IS_TRACED))
		{
		  sr_policy_rewrite_trace_t *tr =
		    vlib_add_trace (vm, node, b1, sizeof (*tr));
		  clib_memcpy_fast (tr->src.as_u8, ip1->src_address.as_u8,
			       sizeof (tr->src.as_u8));
		  clib_memcpy_fast (tr->dst.as_u8, ip1->dst_address.as_u8,
			       sizeof (tr->dst.as_u8));
		}

	      if (PREDICT_FALSE (b2->flags & VLIB_BUFFER_IS_TRACED))
		{
		  sr_policy_rewrite_trace_t *tr =
		    vlib_add_trace (vm, node, b2, sizeof (*tr));
		  clib_memcpy_fast (tr->src.as_u8, ip2->src_address.as_u8,
			       sizeof (tr->src.as_u8));
		  clib_memcpy_fast (tr->dst.as_u8, ip2->dst_address.as_u8,
			       sizeof (tr->dst.as_u8));
		}

	      if (PREDICT_FALSE (b3->flags & VLIB_BUFFER_IS_TRACED))
		{
		  sr_policy_rewrite_trace_t *tr =
		    vlib_add_trace (vm, node, b3, sizeof (*tr));
		  clib_memcpy_fast (tr->src.as_u8, ip3->src_address.as_u8,
			       sizeof (tr->src.as_u8));
		  clib_memcpy_fast (tr->dst.as_u8, ip3->dst_address.as_u8,
			       sizeof (tr->dst.as_u8));
		}
	    }

	  encap_pkts += 4;
	  vlib_validate_buffer_enqueue_x4 (vm, node, next_index, to_next,
					   n_left_to_next, bi0, bi1, bi2, bi3,
					   next0, next1, next2, next3);
	}

      /* Single loop for potentially the last three packets */
      while (n_left_from > 0 && n_left_to_next > 0)
	{
	  u32 bi0;
	  vlib_buffer_t *b0;
	  ip6_header_t *ip0 = 0, *ip0_encap = 0;
	  ip6_sr_header_t *sr0;
	  ip6_sr_sl_t *sl0;
	  u32 next0 = SR_POLICY_REWRITE_NEXT_IP6_LOOKUP;

	  bi0 = from[0];
	  to_next[0] = bi0;
	  from += 1;
	  to_next += 1;
	  n_left_from -= 1;
	  n_left_to_next -= 1;
	  b0 = vlib_get_buffer (vm, bi0);

	  sl0 =
	    pool_elt_at_index (sm->sid_lists,
			       vnet_buffer (b0)->ip.adj_index[VLIB_TX]);
	  ASSERT (b0->current_data + VLIB_BUFFER_PRE_DATA_SIZE >=
		  vec_len (sl0->rewrite));

	  ip0_encap = vlib_buffer_get_current (b0);
	  sr0 =
	    ip6_ext_header_find (vm, b0, ip0_encap, IP_PROTOCOL_IPV6_ROUTE,
				 NULL);
	  end_bsid_encaps_srh_processing (node, b0, ip0_encap, sr0, &next0);

	  clib_memcpy_fast (((u8 *) ip0_encap) - vec_len (sl0->rewrite),
		       sl0->rewrite, vec_len (sl0->rewrite));
	  vlib_buffer_advance (b0, -(word) vec_len (sl0->rewrite));

	  ip0 = vlib_buffer_get_current (b0);

	  encaps_processing_v6 (node, b0, ip0, ip0_encap);

	  if (PREDICT_FALSE (node->flags & VLIB_NODE_FLAG_TRACE) &&
	      PREDICT_FALSE (b0->flags & VLIB_BUFFER_IS_TRACED))
	    {
	      sr_policy_rewrite_trace_t *tr =
		vlib_add_trace (vm, node, b0, sizeof (*tr));
	      clib_memcpy_fast (tr->src.as_u8, ip0->src_address.as_u8,
			   sizeof (tr->src.as_u8));
	      clib_memcpy_fast (tr->dst.as_u8, ip0->dst_address.as_u8,
			   sizeof (tr->dst.as_u8));
	    }

	  encap_pkts++;
	  vlib_validate_buffer_enqueue_x1 (vm, node, next_index, to_next,
					   n_left_to_next, bi0, next0);
	}

      vlib_put_next_frame (vm, node, next_index, n_left_to_next);
    }

  /* Update counters */
  vlib_node_increment_counter (vm, sr_policy_rewrite_encaps_node.index,
			       SR_POLICY_REWRITE_ERROR_COUNTER_TOTAL,
			       encap_pkts);
  vlib_node_increment_counter (vm, sr_policy_rewrite_encaps_node.index,
			       SR_POLICY_REWRITE_ERROR_COUNTER_BSID,
			       bsid_pkts);

  return from_frame->n_vectors;
}

/* *INDENT-OFF* */
VLIB_REGISTER_NODE (sr_policy_rewrite_b_encaps_node) = {
  .function = sr_policy_rewrite_b_encaps,
  .name = "sr-pl-rewrite-b-encaps",
  .vector_size = sizeof (u32),
  .format_trace = format_sr_policy_rewrite_trace,
  .type = VLIB_NODE_TYPE_INTERNAL,
  .n_errors = SR_POLICY_REWRITE_N_ERROR,
  .error_strings = sr_policy_rewrite_error_strings,
  .n_next_nodes = SR_POLICY_REWRITE_N_NEXT,
  .next_nodes = {
#define _(s,n) [SR_POLICY_REWRITE_NEXT_##s] = n,
    foreach_sr_policy_rewrite_next
#undef _
  },
};
/* *INDENT-ON* */

/*************************** SR Segment Lists DPOs ****************************/
static u8 *
format_sr_segment_list_dpo (u8 * s, va_list * args)
{
  ip6_sr_main_t *sm = &sr_main;
  ip6_address_t *addr;
  ip6_sr_sl_t *sl;

  index_t index = va_arg (*args, index_t);
  CLIB_UNUSED (u32 indent) = va_arg (*args, u32);
  s = format (s, "SR: Segment List index:[%d]", index);
  s = format (s, "\n\tSegments:");

  sl = pool_elt_at_index (sm->sid_lists, index);

  s = format (s, "< ");
  vec_foreach (addr, sl->segments)
  {
    s = format (s, "%U, ", format_ip6_address, addr);
  }
  s = format (s, "\b\b > - ");
  s = format (s, "Weight: %u", sl->weight);

  return s;
}

const static dpo_vft_t sr_policy_rewrite_vft = {
  .dv_lock = sr_dpo_lock,
  .dv_unlock = sr_dpo_unlock,
  .dv_format = format_sr_segment_list_dpo,
};

const static char *const sr_pr_encaps_ip6_nodes[] = {
  "sr-pl-rewrite-encaps",
  NULL,
};

const static char *const sr_pr_encaps_ip4_nodes[] = {
  "sr-pl-rewrite-encaps-v4",
  NULL,
};

const static char *const *const sr_pr_encaps_nodes[DPO_PROTO_NUM] = {
  [DPO_PROTO_IP6] = sr_pr_encaps_ip6_nodes,
  [DPO_PROTO_IP4] = sr_pr_encaps_ip4_nodes,
};

const static char *const sr_pr_insert_ip6_nodes[] = {
  "sr-pl-rewrite-insert",
  NULL,
};

const static char *const *const sr_pr_insert_nodes[DPO_PROTO_NUM] = {
  [DPO_PROTO_IP6] = sr_pr_insert_ip6_nodes,
};

const static char *const sr_pr_bsid_insert_ip6_nodes[] = {
  "sr-pl-rewrite-b-insert",
  NULL,
};

const static char *const *const sr_pr_bsid_insert_nodes[DPO_PROTO_NUM] = {
  [DPO_PROTO_IP6] = sr_pr_bsid_insert_ip6_nodes,
};

const static char *const sr_pr_bsid_encaps_ip6_nodes[] = {
  "sr-pl-rewrite-b-encaps",
  NULL,
};

const static char *const *const sr_pr_bsid_encaps_nodes[DPO_PROTO_NUM] = {
  [DPO_PROTO_IP6] = sr_pr_bsid_encaps_ip6_nodes,
};

/********************* SR Policy Rewrite initialization ***********************/
/**
 * @brief SR Policy Rewrite initialization
 */
clib_error_t *
sr_policy_rewrite_init (vlib_main_t * vm)
{
  ip6_sr_main_t *sm = &sr_main;

  /* Init memory for sr policy keys (bsid <-> ip6_address_t) */
  mhash_init (&sm->sr_policies_index_hash, sizeof (uword),
	      sizeof (ip6_address_t));

  /* Init SR VPO DPOs type */
  sr_pr_encaps_dpo_type =
    dpo_register_new_type (&sr_policy_rewrite_vft, sr_pr_encaps_nodes);

  sr_pr_insert_dpo_type =
    dpo_register_new_type (&sr_policy_rewrite_vft, sr_pr_insert_nodes);

  sr_pr_bsid_encaps_dpo_type =
    dpo_register_new_type (&sr_policy_rewrite_vft, sr_pr_bsid_encaps_nodes);

  sr_pr_bsid_insert_dpo_type =
    dpo_register_new_type (&sr_policy_rewrite_vft, sr_pr_bsid_insert_nodes);

  /* Register the L2 encaps node used in HW redirect */
  sm->l2_sr_policy_rewrite_index = sr_policy_rewrite_encaps_node.index;

  sm->fib_table_ip6 = (u32) ~ 0;
  sm->fib_table_ip4 = (u32) ~ 0;

  return 0;
}

VLIB_INIT_FUNCTION (sr_policy_rewrite_init);


/*
* fd.io coding-style-patch-verification: ON
*
* Local Variables:
* eval: (c-set-style "gnu")
* End:
*/<|MERGE_RESOLUTION|>--- conflicted
+++ resolved
@@ -108,12 +108,9 @@
 /**
  * @brief IPv6 SA for encapsulated packets
  */
-<<<<<<< HEAD
 ip6_address_t sr_pr_encaps_src;
-=======
 static ip6_address_t sr_pr_encaps_src;
 static u8 sr_pr_encaps_hop_limit = IPv6_DEFAULT_HOP_LIMIT;
->>>>>>> ee743766
 
 /******************* SR rewrite set encaps IPv6 source addr *******************/
 /* Note:  This is temporal. We don't know whether to follow this path or
